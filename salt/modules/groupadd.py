# -*- coding: utf-8 -*-
'''
Manage groups on Linux, OpenBSD and NetBSD
'''

# Import python libs
try:
    import grp
except ImportError:
    pass

# Define the module's virtual name
__virtualname__ = 'group'


def __virtual__():
    '''
    Set the user module if the kernel is Linux or OpenBSD
    '''
    if __grains__['kernel'] in ('Linux', 'OpenBSD', 'NetBSD'):
        return __virtualname__
    return False


def add(name, gid=None, system=False):
    '''
    Add the specified group

    CLI Example:

    .. code-block:: bash

        salt '*' group.add foo 3456
    '''
    cmd = 'groupadd '
    if gid:
        cmd += '-g {0} '.format(gid)
    if system and __grains__['kernel'] != 'OpenBSD':
        cmd += '-r '
    cmd += name

    ret = __salt__['cmd.run_all'](cmd, python_shell=False)

    return not ret['retcode']


def delete(name):
    '''
    Remove the named group

    CLI Example:

    .. code-block:: bash

        salt '*' group.delete foo
    '''
    ret = __salt__['cmd.run_all']('groupdel {0}'.format(name), python_shell=False)

    return not ret['retcode']


def info(name):
    '''
    Return information about a group

    CLI Example:

    .. code-block:: bash

        salt '*' group.info foo
    '''
    try:
        grinfo = grp.getgrnam(name)
    except KeyError:
        return {}
    else:
        return _format_info(grinfo)


def _format_info(data):
    '''
    Return formatted information in a pretty way.
    '''
    return {'name': data.gr_name,
            'passwd': data.gr_passwd,
            'gid': data.gr_gid,
            'members': data.gr_mem}


def getent(refresh=False):
    '''
    Return info on all groups

    CLI Example:

    .. code-block:: bash

        salt '*' group.getent
    '''
    if 'group.getent' in __context__ and not refresh:
        return __context__['group.getent']

    ret = []
    for grinfo in grp.getgrall():
        ret.append(_format_info(grinfo))
    __context__['group.getent'] = ret
    return ret


def chgid(name, gid):
    '''
    Change the gid for a named group

    CLI Example:

    .. code-block:: bash

        salt '*' group.chgid foo 4376
    '''
    pre_gid = __salt__['file.group_to_gid'](name)
    if gid == pre_gid:
        return True
    cmd = 'groupmod -g {0} {1}'.format(gid, name)
    __salt__['cmd.run'](cmd, python_shell=False)
    post_gid = __salt__['file.group_to_gid'](name)
    if post_gid != pre_gid:
        return post_gid == gid
    return False


def adduser(name, username):
    '''
    Add a user in the group.

    CLI Example:

    .. code-block:: bash

         salt '*' group.adduser foo bar

    Verifies if a valid username 'bar' as a member of an existing group 'foo',
    if not then adds it.
    '''
<<<<<<< HEAD
    if __grains__['kernel'] == 'Linux':
        retcode = __salt__['cmd.retcode']('gpasswd --add {0} {1}'.format(
            username, name))
    else:
        retcode = __salt__['cmd.retcode']('usermod -G {0} {1}'.format(
            name, username))

=======
    retcode = __salt__['cmd.retcode'](
            'gpasswd --add {0} {1}'.format(username, name),
            python_shell=False)
>>>>>>> 54afd2a9
    return not retcode


def deluser(name, username):
    '''
    Remove a user from the group.

    CLI Example:

    .. code-block:: bash

         salt '*' group.deluser foo bar

    Removes a member user 'bar' from a group 'foo'. If group is not present
    then returns True.
    '''
    grp_info = __salt__['group.info'](name)
    try:
        if username in grp_info['members']:
<<<<<<< HEAD
            if __grains__['kernel'] == 'Linux':
                retcode = __salt__['cmd.retcode']('gpasswd --del {0} {1}'
                    .format(username, name))
            elif __grains__['kernel'] == 'OpenBSD':
                cmd = 'usermod -S '
                out = __salt__['cmd.run_stdout']('id -Gn {0}'.format(username))
                for group in out.split(" "):
                    if group != format(name):
                        cmd += '{0},'.format(group)
                retcode = __salt__['cmd.retcode']('{0} {1}'.format(
                    cmd, username))
=======
            print username
            retcode = __salt__['cmd.retcode'](
                    'gpasswd --del {0} {1}'.format(username, name),
                    python_shell=False)
>>>>>>> 54afd2a9
            return not retcode
        else:
            return True
    except Exception:
        return True


def members(name, members_list):
    '''
    Replaces members of the group with a provided list.

    CLI Example:

        salt '*' group.members foo 'user1,user2,user3,...'

    Replaces a membership list for a local group 'foo'.
        foo:x:1234:user1,user2,user3,...
    '''
<<<<<<< HEAD
    if __grains__['kernel'] == 'Linux':
        retcode = __salt__['cmd.retcode']('gpasswd --members {0} {1}'.format(
            members_list, name))
    elif __grains__['kernel'] == 'OpenBSD':
        retcode = 1
        grp_info = __salt__['group.info'](name)
        if grp_info and name in grp_info['name']:
            __salt__['cmd.run']('groupdel {0}'.format(name))
            __salt__['cmd.run']('groupadd -g {0} {1}'.format(
                grp_info['gid'], name))
            for user in members_list.split(","):
                if user:
                    retcode = __salt__['cmd.retcode'](
                        'usermod -G {0} {1}'.format(name, user))
                    if not retcode == 0:
                        break
                # provided list is '': users previously deleted from group
                else:
                    retcode = 0

=======
    retcode = __salt__['cmd.retcode'](
            'gpasswd --members {0} {1}'.format(members_list, name),
            python_shell=False)
>>>>>>> 54afd2a9
    return not retcode<|MERGE_RESOLUTION|>--- conflicted
+++ resolved
@@ -141,19 +141,13 @@
     Verifies if a valid username 'bar' as a member of an existing group 'foo',
     if not then adds it.
     '''
-<<<<<<< HEAD
     if __grains__['kernel'] == 'Linux':
         retcode = __salt__['cmd.retcode']('gpasswd --add {0} {1}'.format(
-            username, name))
+            username, name), python_shell=False)
     else:
         retcode = __salt__['cmd.retcode']('usermod -G {0} {1}'.format(
-            name, username))
-
-=======
-    retcode = __salt__['cmd.retcode'](
-            'gpasswd --add {0} {1}'.format(username, name),
-            python_shell=False)
->>>>>>> 54afd2a9
+            name, username), python_shell=False)
+
     return not retcode
 
 
@@ -173,24 +167,18 @@
     grp_info = __salt__['group.info'](name)
     try:
         if username in grp_info['members']:
-<<<<<<< HEAD
             if __grains__['kernel'] == 'Linux':
                 retcode = __salt__['cmd.retcode']('gpasswd --del {0} {1}'
-                    .format(username, name))
+                    .format(username, name), python_shell=False)
             elif __grains__['kernel'] == 'OpenBSD':
                 cmd = 'usermod -S '
-                out = __salt__['cmd.run_stdout']('id -Gn {0}'.format(username))
+                out = __salt__['cmd.run_stdout']('id -Gn {0}'.format(username),
+                                                 python_shell=False)
                 for group in out.split(" "):
                     if group != format(name):
                         cmd += '{0},'.format(group)
                 retcode = __salt__['cmd.retcode']('{0} {1}'.format(
-                    cmd, username))
-=======
-            print username
-            retcode = __salt__['cmd.retcode'](
-                    'gpasswd --del {0} {1}'.format(username, name),
-                    python_shell=False)
->>>>>>> 54afd2a9
+                    cmd, username), python_shell=False)
             return not retcode
         else:
             return True
@@ -209,30 +197,26 @@
     Replaces a membership list for a local group 'foo'.
         foo:x:1234:user1,user2,user3,...
     '''
-<<<<<<< HEAD
     if __grains__['kernel'] == 'Linux':
         retcode = __salt__['cmd.retcode']('gpasswd --members {0} {1}'.format(
-            members_list, name))
+            members_list, name), python_shell=False)
     elif __grains__['kernel'] == 'OpenBSD':
         retcode = 1
         grp_info = __salt__['group.info'](name)
         if grp_info and name in grp_info['name']:
-            __salt__['cmd.run']('groupdel {0}'.format(name))
+            __salt__['cmd.run']('groupdel {0}'.format(name),
+                                python_shell=False)
             __salt__['cmd.run']('groupadd -g {0} {1}'.format(
-                grp_info['gid'], name))
+                grp_info['gid'], name), python_shell=False)
             for user in members_list.split(","):
                 if user:
                     retcode = __salt__['cmd.retcode'](
-                        'usermod -G {0} {1}'.format(name, user))
+                        'usermod -G {0} {1}'.format(name, user),
+                        python_shell=False)
                     if not retcode == 0:
                         break
                 # provided list is '': users previously deleted from group
                 else:
                     retcode = 0
 
-=======
-    retcode = __salt__['cmd.retcode'](
-            'gpasswd --members {0} {1}'.format(members_list, name),
-            python_shell=False)
->>>>>>> 54afd2a9
     return not retcode