--- conflicted
+++ resolved
@@ -38,20 +38,12 @@
 
 
 def _get_rabbitmq_plugin():
-<<<<<<< HEAD
-    """Returns the rabbitmq-plugin command path if we're running an OS that
-    doesn't put it in the standard /usr/bin or /usr/local/bin
-    This works by taking the rabbitmq-server version and looking for where it
-    seems to be hidden in /usr/lib.
-    """
-=======
     '''
     Returns the rabbitmq-plugin command path if we're running an OS that
     doesn't put it in the standard /usr/bin or /usr/local/bin
     This works by taking the rabbitmq-server version and looking for where it
     seems to be hidden in /usr/lib.
     '''
->>>>>>> 540261ff
     rabbitmq = salt.utils.which('rabbitmq-plugins')
 
     if rabbitmq is None:
