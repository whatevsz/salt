# -*- coding: utf-8 -*-
'''
Module for returning various status data about a minion.
These data can be useful for compiling into stats later,
or for problem solving if your minion is having problems.

:depends:   - pythoncom
            - wmi
'''
from __future__ import absolute_import

import subprocess
import logging
import salt.utils
<<<<<<< HEAD
import salt.ext.six as six
=======
import salt.utils.event
from salt.utils.network import host_to_ip as _host_to_ip
>>>>>>> d329f100

import os
import ctypes
import sys
import time
from subprocess import list2cmdline

log = logging.getLogger(__name__)

try:
    import wmi
    import salt.utils.winapi
    has_required_packages = True
except ImportError:
    if salt.utils.is_windows():
        log.exception('pywin32 and wmi python packages are required '
                      'in order to use the status module.')
    has_required_packages = False

__opts__ = {}

# Define the module's virtual name
__virtualname__ = 'status'


def __virtual__():
    '''
    Only works on Windows systems
    '''
    if salt.utils.is_windows() and has_required_packages:
        return __virtualname__
    return False


def cpuload():
    '''
    Return the processor load as a percentage.

    CLI Example:

    .. code-block:: bash

       salt '*' status.cpu_load
    '''

    #pull in the information from WMIC
    cmd = list2cmdline(['wmic', 'cpu'])
    info = __salt__['cmd.run'](cmd).split('\r\n')

    #find the location of LoadPercentage
    column = info[0].index('LoadPercentage')

    #get the end of the number.
    end = info[1].index(' ', column+1)

    #return pull it out of the informatin and cast it to an int.
    return int(info[1][column:end])


def diskusage(human_readable=False, path=None):
    '''
    return the disk usage for this minion

    CLI Example:

    .. code-block:: bash

        salt '*' status.disk_usage path=c:/salt

    '''

    if not path:
        path = 'c:/'

    #Credit for the source and ideas for this function:
    # http://code.activestate.com/recipes/577972-disk-usage/?in=user-4178764
    _, total, free = ctypes.c_ulonglong(), ctypes.c_ulonglong(), ctypes.c_longlong()
    if sys.version_info >= (3, ) or isinstance(path, six.text_type):
        fun = ctypes.windll.kernel32.GetDiskFreeSpaceExw
    else:
        fun = ctypes.windll.kernel32.GetDiskFreeSpaceExA
    ret = fun(path, ctypes.byref(_), ctypes.byref(total), ctypes.byref(free))
    if ret == 0:
        raise ctypes.WinError()
    used = total.value - free.value

    if human_readable:
        tstr = _byte_calc(total.value)
        ustr = _byte_calc(used)
        fstr = _byte_calc(free.value)
        return 'Total: {0}, Used: {1}, Free: {2}'.format(tstr, ustr, fstr)
    else:
        return {'total': total.value, 'used': used, 'free': free.value}


def procs(count=False):
    '''
    Return the process data
    for quick use, the argument count tells you how many processes there are.

    CLI Example:

    .. code-block:: bash

        salt '*' status.procs
        salt '*' status.procs count
    '''
    with salt.utils.winapi.Com():
        wmi_obj = wmi.WMI()
        processes = wmi_obj.win32_process()

    #this short circuit's the function to get a short simple proc count.
    if count:
        return len(processes)

    #a propper run of the function, creating a nonsensically long out put.
    process_info = {}
    for proc in processes:
        process_info[proc.ProcessId] = _get_process_info(proc)

    return process_info


def saltmem(human_readable=False):
    '''
    Returns the amount of memory that salt is using.

    human_readable: return the value in a nicely formated number.

    CLI Example:

    .. code-black:: bash

        salt '*' status.salt_mem
        salt '*' status.salt_mem human_readable
    '''
    with salt.utils.winapi.Com():
        wmi_obj = wmi.WMI()
        result = wmi_obj.query('SELECT WorkingSet FROM Win32_PerfRawData_PerfProc_Process WHERE IDProcess={0}'.format(os.getpid()))
        mem = int(result[0].wmi_property('WorkingSet').value)
        if human_readable:
            return _byte_calc(mem)
        return mem


def uptime(human_readable=False):
    '''
    Return the system uptime for this machine in seconds

    human_readable translates the seconds into something a little
    easier to understand, but not necessarily useful to a machine.

    CLI Example:

    .. code-block:: bash

       salt '*' status.uptime
       salt '*' status.uptime human_readable
    '''

    #open up a subprocess to get information from WMIC
    cmd = list2cmdline(['net', 'stats', 'srv'])
    outs = __salt__['cmd.run'](cmd)

    #get the line that has when the computer started in it:
    stats_line = ''
    for line in outs.split('\r\n'):
        if "Statistics since" in line:
            stats_line = line

    #extract the time string from the line and parse
    #get string
    startup_time = stats_line[len('Statistics Since '):]
    #convert to struct
    startup_time = time.strptime(startup_time, '%d/%m/%Y %H:%M:%S')
    #convert to seconds since epoch
    startup_time = time.mktime(startup_time)

    #subtract startup time from current time to get the uptime of the system.
    uptime = time.time() - startup_time

    if human_readable:
        #pull out the majority of the uptime tuple. h:m:s
        uptime = int(uptime)
        seconds = uptime % 60
        uptime /= 60
        minutes = uptime % 60
        uptime /= 60
        hours = uptime % 24
        uptime /= 24

        #translate the h:m:s from above into HH:MM:SS format.
        ret = '{0:0>2}:{1:0>2}:{2:0>2}'.format(hours, minutes, seconds)

        #If the minion has been on for days, add that in.
        if uptime > 0:
            ret = 'Days: {0} {1}'.format(uptime % 365, ret)

        #if you have a Windows minion that has been up for years, my hat is off to you sir.
        if uptime > 365:
            ret = 'Years: {0} {1}'.format(uptime / 365, ret)

        return ret

    else:
        return uptime


def _get_process_info(proc):
    '''
    Return  process information
    '''
    cmd = (proc.CommandLine or '').encode('utf-8')
    name = proc.Name.encode('utf-8')
    info = dict(
        cmd=cmd,
        name=name,
        **_get_process_owner(proc)
    )
    return info


def _get_process_owner(process):
    owner = {}
    domain, error_code, user = None, None, None
    try:
        domain, error_code, user = process.GetOwner()
        owner['user'] = user.encode('utf-8')
        owner['user_domain'] = domain.encode('utf-8')
    except Exception as exc:
        pass
    if not error_code and all((user, domain)):
        owner['user'] = user.encode('utf-8')
        owner['user_domain'] = domain.encode('utf-8')
    elif process.ProcessId in [0, 4] and error_code == 2:
        # Access Denied for System Idle Process and System
        owner['user'] = 'SYSTEM'
        owner['user_domain'] = 'NT AUTHORITY'
    else:
        log.warning('Error getting owner of process; PID=\'{0}\'; Error: {1}'
                    .format(process.ProcessId, error_code))
    return owner


<<<<<<< HEAD
def _byte_calc(val):
    if val < 1024:
        tstr = str(val)+'B'
    elif val < 1038336:
        tstr = str(val/1024)+'kB'
    elif val < 1073741824:
        tstr = str(val/1038336)+'MB'
    elif val < 1099511627776:
        tstr = str(val/1073741824)+'GB'
    else:
        tstr = str(val/1099511627776)+'TB'
    return tstr
=======
def master(master=None, connected=True):
    '''
    Fire an event if the minion gets disconnected from its master. This
    function is meant to be run via a scheduled job from the minion. If
    master_ip is an FQDN/Hostname, is must be resolvable to a valid IPv4
    address.

    CLI Example:

    .. code-block:: bash

        salt '*' status.master
    '''

    def _win_remotes_on(port):
        '''
        Windows specific helper function.
        Returns set of ipv4 host addresses of remote established connections
        on local or remote tcp port.

        Parses output of shell 'netstat' to get connections

        PS C:> netstat -n -p TCP

        Active Connections

          Proto  Local Address          Foreign Address        State
          TCP    10.1.1.26:3389         10.1.1.1:4505          ESTABLISHED
          TCP    10.1.1.26:56862        10.1.1.10:49155        TIME_WAIT
          TCP    10.1.1.26:56868        169.254.169.254:80     CLOSE_WAIT
          TCP    127.0.0.1:49197        127.0.0.1:49198        ESTABLISHED
          TCP    127.0.0.1:49198        127.0.0.1:49197        ESTABLISHED
        '''
        remotes = set()
        try:
            data = subprocess.check_output(['netstat', '-n', '-p', 'TCP'])
        except subprocess.CalledProcessError:
            log.error('Failed netstat')
            raise

        lines = data.split('\n')
        for line in lines:
            if 'ESTABLISHED' not in line:
                continue
            chunks = line.split()
            remote_host, remote_port = chunks[2].rsplit(':', 1)
            if int(remote_port) != port:
                continue
            remotes.add(remote_host)
        return remotes

    # the default publishing port
    port = 4505
    master_ip = None

    if __salt__['config.get']('publish_port') != '':
        port = int(__salt__['config.get']('publish_port'))

    # Check if we have FQDN/hostname defined as master
    # address and try resolving it first. _remote_port_tcp
    # only works with IP-addresses.
    if master is not None:
        tmp_ip = _host_to_ip(master)
        if tmp_ip is not None:
            master_ip = tmp_ip

    ips = _win_remotes_on(port)

    if connected:
        if master_ip not in ips:
            event = salt.utils.event.get_event('minion', opts=__opts__, listen=False)
            event.fire_event({'master': master}, '__master_disconnected')
    else:
        if master_ip in ips:
            event = salt.utils.event.get_event('minion', opts=__opts__, listen=False)
            event.fire_event({'master': master}, '__master_connected')
>>>>>>> d329f100
<|MERGE_RESOLUTION|>--- conflicted
+++ resolved
@@ -4,6 +4,8 @@
 These data can be useful for compiling into stats later,
 or for problem solving if your minion is having problems.
 
+.. versionadded:: 0.12.0
+
 :depends:   - pythoncom
             - wmi
 '''
@@ -12,12 +14,9 @@
 import subprocess
 import logging
 import salt.utils
-<<<<<<< HEAD
 import salt.ext.six as six
-=======
 import salt.utils.event
 from salt.utils.network import host_to_ip as _host_to_ip
->>>>>>> d329f100
 
 import os
 import ctypes
@@ -54,7 +53,9 @@
 
 def cpuload():
     '''
-    Return the processor load as a percentage.
+    .. versionadded:: Beryllium
+
+    Return the processor load as a percentage
 
     CLI Example:
 
@@ -63,38 +64,42 @@
        salt '*' status.cpu_load
     '''
 
-    #pull in the information from WMIC
+    # Pull in the information from WMIC
     cmd = list2cmdline(['wmic', 'cpu'])
     info = __salt__['cmd.run'](cmd).split('\r\n')
 
-    #find the location of LoadPercentage
+    # Find the location of LoadPercentage
     column = info[0].index('LoadPercentage')
 
-    #get the end of the number.
+    # Get the end of the number.
     end = info[1].index(' ', column+1)
 
-    #return pull it out of the informatin and cast it to an int.
+    # Return pull it out of the informatin and cast it to an int
     return int(info[1][column:end])
 
 
 def diskusage(human_readable=False, path=None):
     '''
-    return the disk usage for this minion
+    .. versionadded:: Beryllium
+
+    Return the disk usage for this minion
+
+    human_readable : False
+        If ``True``, usage will be in KB/MB/GB etc.
 
     CLI Example:
 
     .. code-block:: bash
 
         salt '*' status.disk_usage path=c:/salt
-
-    '''
-
+    '''
     if not path:
         path = 'c:/'
 
-    #Credit for the source and ideas for this function:
+    # Credit for the source and ideas for this function:
     # http://code.activestate.com/recipes/577972-disk-usage/?in=user-4178764
-    _, total, free = ctypes.c_ulonglong(), ctypes.c_ulonglong(), ctypes.c_longlong()
+    _, total, free = \
+        ctypes.c_ulonglong(), ctypes.c_ulonglong(), ctypes.c_longlong()
     if sys.version_info >= (3, ) or isinstance(path, six.text_type):
         fun = ctypes.windll.kernel32.GetDiskFreeSpaceExw
     else:
@@ -104,19 +109,26 @@
         raise ctypes.WinError()
     used = total.value - free.value
 
+    total_val = total.value
+    used_val = used
+    free_val = free.value
+
     if human_readable:
-        tstr = _byte_calc(total.value)
-        ustr = _byte_calc(used)
-        fstr = _byte_calc(free.value)
-        return 'Total: {0}, Used: {1}, Free: {2}'.format(tstr, ustr, fstr)
-    else:
-        return {'total': total.value, 'used': used, 'free': free.value}
+        total_val = _byte_calc(total_val)
+        used_val = _byte_calc(used_val)
+        free_val = _byte_calc(free_val)
+
+    return {'total': total_val, 'used': used_val, 'free': free_val}
 
 
 def procs(count=False):
     '''
     Return the process data
-    for quick use, the argument count tells you how many processes there are.
+
+    count : False
+        If ``True``, this function will simply return the number of processes.
+
+        .. versionadded:: Beryllium
 
     CLI Example:
 
@@ -143,20 +155,26 @@
 
 def saltmem(human_readable=False):
     '''
-    Returns the amount of memory that salt is using.
-
-    human_readable: return the value in a nicely formated number.
+    .. versionadded:: Beryllium
+
+    Returns the amount of memory that salt is using
+
+    human_readable : False
+        return the value in a nicely formated number
 
     CLI Example:
 
     .. code-black:: bash
 
         salt '*' status.salt_mem
-        salt '*' status.salt_mem human_readable
+        salt '*' status.salt_mem human_readable=True
     '''
     with salt.utils.winapi.Com():
         wmi_obj = wmi.WMI()
-        result = wmi_obj.query('SELECT WorkingSet FROM Win32_PerfRawData_PerfProc_Process WHERE IDProcess={0}'.format(os.getpid()))
+        result = wmi_obj.query(
+            'SELECT WorkingSet FROM Win32_PerfRawData_PerfProc_Process '
+            'WHERE IDProcess={0}'.format(os.getpid())
+        )
         mem = int(result[0].wmi_property('WorkingSet').value)
         if human_readable:
             return _byte_calc(mem)
@@ -165,42 +183,46 @@
 
 def uptime(human_readable=False):
     '''
+    .. versionadded:: Beryllium
+
     Return the system uptime for this machine in seconds
 
-    human_readable translates the seconds into something a little
-    easier to understand, but not necessarily useful to a machine.
+    human_readable : False
+        If ``True``, then the number of seconds will be translated into years,
+        months, days, etc.
 
     CLI Example:
 
     .. code-block:: bash
 
        salt '*' status.uptime
-       salt '*' status.uptime human_readable
-    '''
-
-    #open up a subprocess to get information from WMIC
+       salt '*' status.uptime human_readable=True
+    '''
+
+    # Open up a subprocess to get information from WMIC
     cmd = list2cmdline(['net', 'stats', 'srv'])
     outs = __salt__['cmd.run'](cmd)
 
-    #get the line that has when the computer started in it:
+    # Get the line that has when the computer started in it:
     stats_line = ''
     for line in outs.split('\r\n'):
         if "Statistics since" in line:
             stats_line = line
 
-    #extract the time string from the line and parse
-    #get string
+    # Extract the time string from the line and parse
+    #
+    # Get string
     startup_time = stats_line[len('Statistics Since '):]
-    #convert to struct
+    # Convert to struct
     startup_time = time.strptime(startup_time, '%d/%m/%Y %H:%M:%S')
-    #convert to seconds since epoch
+    # eonvert to seconds since epoch
     startup_time = time.mktime(startup_time)
 
-    #subtract startup time from current time to get the uptime of the system.
+    # Subtract startup time from current time to get the uptime of the system
     uptime = time.time() - startup_time
 
     if human_readable:
-        #pull out the majority of the uptime tuple. h:m:s
+        # Pull out the majority of the uptime tuple. h:m:s
         uptime = int(uptime)
         seconds = uptime % 60
         uptime /= 60
@@ -209,14 +231,15 @@
         hours = uptime % 24
         uptime /= 24
 
-        #translate the h:m:s from above into HH:MM:SS format.
+        # Translate the h:m:s from above into HH:MM:SS format.
         ret = '{0:0>2}:{1:0>2}:{2:0>2}'.format(hours, minutes, seconds)
 
-        #If the minion has been on for days, add that in.
+        # If the minion has been on for days, add that in.
         if uptime > 0:
             ret = 'Days: {0} {1}'.format(uptime % 365, ret)
 
-        #if you have a Windows minion that has been up for years, my hat is off to you sir.
+        # If you have a Windows minion that has been up for years,
+        # my hat is off to you sir.
         if uptime > 365:
             ret = 'Years: {0} {1}'.format(uptime / 365, ret)
 
@@ -262,12 +285,11 @@
     return owner
 
 
-<<<<<<< HEAD
 def _byte_calc(val):
     if val < 1024:
         tstr = str(val)+'B'
     elif val < 1038336:
-        tstr = str(val/1024)+'kB'
+        tstr = str(val/1024)+'KB'
     elif val < 1073741824:
         tstr = str(val/1038336)+'MB'
     elif val < 1099511627776:
@@ -275,7 +297,8 @@
     else:
         tstr = str(val/1099511627776)+'TB'
     return tstr
-=======
+
+
 def master(master=None, connected=True):
     '''
     Fire an event if the minion gets disconnected from its master. This
@@ -346,10 +369,13 @@
 
     if connected:
         if master_ip not in ips:
-            event = salt.utils.event.get_event('minion', opts=__opts__, listen=False)
+            event = salt.utils.event.get_event(
+                'minion', opts=__opts__, listen=False
+            )
             event.fire_event({'master': master}, '__master_disconnected')
     else:
         if master_ip in ips:
-            event = salt.utils.event.get_event('minion', opts=__opts__, listen=False)
-            event.fire_event({'master': master}, '__master_connected')
->>>>>>> d329f100
+            event = salt.utils.event.get_event(
+                'minion', opts=__opts__, listen=False
+            )
+            event.fire_event({'master': master}, '__master_connected')