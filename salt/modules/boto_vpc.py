# -*- coding: utf-8 -*-
'''
Connection module for Amazon VPC

.. versionadded:: 2014.7.0

.. versionchanged:: Beryllium
    When boto raises a BotoServerError, this module now raises BotoExecutionError
    (subclass of CommandExecutionError) instead of returning False.


:configuration: This module accepts explicit VPC credentials but can also
    utilize IAM roles assigned to the instance trough Instance Profiles.
    Dynamic credentials are then automatically obtained from AWS API and no
    further configuration is necessary. More Information available at::

       http://docs.aws.amazon.com/AWSEC2/latest/UserGuide/iam-roles-for-amazon-ec2.html

    If IAM roles are not used you need to specify them either in a pillar or
    in the minion's config file::

        vpc.keyid: GKTADJGHEIQSXMKKRBJ08H
        vpc.key: askdjghsdfjkghWupUjasdflkdfklgjsdfjajkghs

    A region may also be specified in the configuration::

        vpc.region: us-east-1

    If a region is not specified, the default is us-east-1.

    It's also possible to specify key, keyid and region via a profile, either
    as a passed in dict, or as a string to pull from pillars or minion config:

        myprofile:
            keyid: GKTADJGHEIQSXMKKRBJ08H
            key: askdjghsdfjkghWupUjasdflkdfklgjsdfjajkghs
            region: us-east-1

:depends: boto

'''
# keep lint from choking on _get_conn and _cache_id
#pylint: disable=E0602

# Import Python libs
from __future__ import absolute_import
import hashlib
import logging
from distutils.version import LooseVersion as _LooseVersion  # pylint: disable=import-error,no-name-in-module

# Import Salt libs
from salt.exceptions import SaltInvocationError, CommandExecutionError
from salt.utils.boto import BotoExecutionError

log = logging.getLogger(__name__)

# Import third party libs
import salt.ext.six as six
# pylint: disable=import-error
try:
    #pylint: disable=import-error
    import boto
    import boto.vpc
    #pylint: enable=import-error
    logging.getLogger('boto').setLevel(logging.CRITICAL)
    HAS_BOTO = True
except ImportError:
    HAS_BOTO = False
# pylint: enable=import-error


def __virtual__():
    '''
    Only load if boto libraries exist and if boto libraries are greater than
    a given version.
    '''
    required_boto_version = '2.8.0'
    # the boto_vpc execution module relies on the connect_to_region() method
    # which was added in boto 2.8.0
    # https://github.com/boto/boto/commit/33ac26b416fbb48a60602542b4ce15dcc7029f12
    if not HAS_BOTO:
        return False
    elif _LooseVersion(boto.__version__) < _LooseVersion(required_boto_version):
        return False
    else:
        __utils__['boto.assign_funcs'](__name__, 'vpc')
        return True


def _get_profile(service, region, key, keyid, profile):
    # TODO: Move this to a common utils module.
    if profile:
        if isinstance(profile, six.string_types):
            _profile = __salt__['config.option'](profile)
        elif isinstance(profile, dict):
            _profile = profile
        key = _profile.get('key', None)
        keyid = _profile.get('keyid', None)
        region = _profile.get('region', None)

    if not region and __salt__['config.option'](service + '.region'):
        region = __salt__['config.option'](service + '.region')

    if not region:
        region = 'us-east-1'

    if not key and __salt__['config.option'](service + '.key'):
        key = __salt__['config.option'](service + '.key')
    if not keyid and __salt__['config.option'](service + '.keyid'):
        keyid = __salt__['config.option'](service + '.keyid')

    label = 'boto_{0}:'.format(service)
    if keyid:
        cxkey = label + hashlib.md5(region + keyid + key).hexdigest()
    else:
        cxkey = label + region

    return (cxkey, region, key, keyid)


def _check_vpc(vpc_id, vpc_name, region, key, keyid, profile):
    '''
    Check whether a VPC with the given name or id exists and log
    an appropriate message. Returns the vpc_id or None.
    '''

    if vpc_name:
        vpc_id = get_id(name=vpc_name, region=region, key=key, keyid=keyid,
                        profile=profile)
        if not vpc_id:
            log.info('VPC {0} does not exist.'.format(vpc_name))
            return None
    elif not vpc_id:
        log.warning('Either vpc_id or vpc_name must be provided.')
        return None
    else:
        if not exists(vpc_id=vpc_id, region=region, key=key, keyid=keyid,
                      profile=profile):
            log.info('VPC {0} does not exist.'.format(vpc_id))
            return None
    return vpc_id


def _create_resource(resource, name=None, tags=None, region=None, key=None,
                     keyid=None, profile=None, **kwargs):
    '''
    Create a VPC resource. Returns the resource id if created, or False
    if not created.
    '''
    conn = _get_conn(region=region, key=key, keyid=keyid, profile=profile)

    try:
        create_resource = getattr(conn, 'create_' + resource)
    except AttributeError:
        log.error('Function {0} does not exist for boto VPC '
                  'connection.'.format('create_' + resource))

    try:
        if name and resource_exists(resource, name, region=region, key=key,
                                    keyid=keyid, profile=profile):
            log.warning('A {0} named {1} already exists.'.format(
                resource, name))
            return False

        r = create_resource(**kwargs)
        if r:
            log.info('A {0} with id {1} was created'.format(resource, r.id))
            _maybe_set_name_tag(name, r)
            _maybe_set_tags(tags, r)

            if name:
                _cache_id(name,
                          sub_resource=resource,
                          resource_id=r.id,
                          region=region,
                          key=key, keyid=keyid,
                          profile=profile)
            return r
        else:
            if name:
                log.warning('{0} {1} was not created.'.format(resource, name))
            else:
                log.warning('{0} was not created.'.format(resource))
            return False
    except boto.exception.BotoServerError as exc:
        log.error(exc)
        raise BotoExecutionError(exc)


def _delete_resource(resource, name=None, resource_id=None, region=None,
                     key=None, keyid=None, profile=None, **kwargs):
    '''
    Delete a VPC resource. Returns True if succesful, otherwise False.
    '''
    conn = _get_conn(region=region, key=key, keyid=keyid, profile=profile)

    try:
        delete_resource = getattr(conn, 'delete_' + resource)
    except AttributeError:
        log.error('Function {0} does not exist for boto VPC '
                  'connection.'.format('delete_' + resource))
    if name:
        resource_id = get_resource_id(resource, name,
                                      region=region, key=key,
                                      keyid=keyid, profile=profile)
    if not resource_id:
        return False

    try:
        if delete_resource(resource_id, **kwargs):
            _cache_id(name, sub_resource=resource,
                      resource_id=resource_id,
                      invalidate=True,
                      region=region,
                      key=key, keyid=keyid,
                      profile=profile)
            return True
        else:
            if name:
                log.warning('{0} {1} was not deleted.'.format(resource, name))
            else:
                log.warning('{0} was not deleted.'.format(resource))
            return False
    except boto.exception.BotoServerError as exc:
        log.error(exc)
        raise BotoExecutionError(exc)


def _get_resource(resource, name=None, resource_id=None, region=None,
                  key=None, keyid=None, profile=None):
    '''
    Get a VPC resource based on resource type and name or id.
    Cache the id if name was provided.
    '''

    conn = _get_conn(region=region, key=key, keyid=keyid, profile=profile)

    try:
        get_resources = getattr(conn, 'get_all_{0}s'.format(resource))
        filter_parameters = {}
        if name:
            filter_parameters['filters'] = {'tag:Name': name}
        if resource_id:
            filter_parameters['_ids'.format(resource)] = resource_id
        if not filter_parameters:
            return False

        r = get_resources(**filter_parameters)

        if r:
            if len(r) == 1:
                if name:
                    _cache_id(name, sub_resource=resource,
                              resource_id=r[0].id,
                              region=region,
                              key=key, keyid=keyid,
                              profile=profile)
                return r[0]
            else:
                raise CommandExecutionError('Found more than one '
                                            '{0} named "{1}"'.format(
                                                resource, name))
        else:
            return None
    except boto.exception.BotoServerError as exc:
        log.error(exc)
        raise BotoExecutionError(exc)


def resource_exists(resource, name, region=None,
                    key=None, keyid=None, profile=None):
    '''
    Given a resource type and name, return True if it exists, otherwise
    False.

    .. versionadded:: Beryllium

    CLI example::

    .. code-block:: bash

        salt myminion boto_vpc.resource_exists internet_gateway myigw

    '''

    return bool(get_resource_id(resource, name,
                                region=region, key=key,
                                keyid=keyid, profile=profile))


def get_resource_id(resource, name, region=None,
                    key=None, keyid=None, profile=None):
    '''
    Get an AWS id for a VPC resource by type and name.

    .. versionadded:: Beryllium

    CLI example::

    .. code-block:: bash

        salt myminion boto_vpc.get_resource_id internet_gateway myigw

    '''

    _id = _cache_id(name, sub_resource=resource,
                    region=region, key=key,
                    keyid=keyid, profile=profile)
    if _id:
        return _id

    r = _get_resource(resource, name=name, region=region, key=key,
                      keyid=keyid, profile=profile)

    if r:
        return r.id
    else:
        return r


def get_subnet_association(subnets, region=None, key=None, keyid=None,
                           profile=None):
    '''
    Given a subnet (aka: a vpc zone identifier) or list of subnets, returns
    vpc association.

    Returns a VPC ID if the given subnets are associated with the same VPC ID.
    Returns False on an error or if the given subnets are associated with
    different VPC IDs.

    CLI Examples::

    .. code-block:: bash

        salt myminion boto_vpc.get_subnet_association subnet-61b47516

    .. code-block:: bash

        salt myminion boto_vpc.get_subnet_association ['subnet-61b47516','subnet-2cb9785b']

    '''
    conn = _get_conn(region=region, key=key, keyid=keyid, profile=profile)
    try:
        # subnet_ids=subnets can accept either a string or a list
        subnets = conn.get_all_subnets(subnet_ids=subnets)
    except boto.exception.BotoServerError as exc:
        log.error(exc)
        raise BotoExecutionError(exc)
    # using a set to store vpc_ids - the use of set prevents duplicate
    # vpc_id values
    vpc_ids = set()
    for subnet in subnets:
        log.debug('examining subnet id: {0} for vpc_id'.format(subnet.id))
        if subnet in subnets:
            log.debug('subnet id: {0} is associated with vpc id: {1}'
                      .format(subnet.id, subnet.vpc_id))
            vpc_ids.add(subnet.vpc_id)
    if len(vpc_ids) == 1:
        vpc_id = vpc_ids.pop()
        log.info('all subnets are associated with vpc id: {0}'.format(vpc_id))
        return vpc_id
    else:
        log.info('given subnets are associated with fewer than 1 or greater'
                 ' than 1 subnets')
        return False


def _find_vpc(vpc_id=None, name=None, cidr=None, tags=None, conn=None):
    '''
    Given VPC properties, find and return matching VPC_IDs

    '''

    if not vpc_id and not name and not tags and not cidr:
        raise SaltInvocationError('At least one of the following must be specified: vpc id, name, cidr or tags.')

    try:
        filter_parameters = {'filters': {}}

        if vpc_id:
            filter_parameters['vpc_ids'] = [vpc_id]

        if cidr:
            filter_parameters['filters']['cidr'] = cidr

        if name:
            filter_parameters['filters']['tag:Name'] = name

        if tags:
            for tag_name, tag_value in six.iteritems(tags):
                filter_parameters['filters']['tag:{0}'.format(tag_name)] = tag_value

        vpcs = conn.get_all_vpcs(**filter_parameters)
        log.debug('The filters criteria {0} matched the following VPCs:{1}'.format(filter_parameters, vpcs))

        if vpcs:
            return [vpc.id for vpc in vpcs]
        else:
            return False
    except boto.exception.BotoServerError as exc:
        log.error(exc)
        raise BotoExecutionError(exc)


def get_id(name=None, cidr=None, tags=None, region=None, key=None, keyid=None,
           profile=None):
    '''
    Given a VPC properties, return VPC ID if exist.

    CLI example::

    .. code-block:: bash

        salt myminion boto_vpc.get_id myvpc

    '''

    if name and not any((cidr, tags)):
        vpc_id = _cache_id(name, region=region,
                           key=key, keyid=keyid,
                           profile=profile)
        if vpc_id:
            log.debug('id retrieved from cache: {0}'.format(vpc_id))
            return vpc_id

    conn = _get_conn(region=region, key=key, keyid=keyid, profile=profile)

    vpcs_id = _find_vpc(name=name, cidr=cidr, tags=tags, conn=conn)
    if vpcs_id:
        log.info("Matching VPC: {0}".format(" ".join(vpcs_id)))
        if len(vpcs_id) == 1:
            vpc_id = vpcs_id[0]
            if name:
                _cache_id(name, vpc_id,
                          region=region, key=key,
                          keyid=keyid, profile=profile)
            return vpc_id
        else:
            raise CommandExecutionError('Found more than one VPC matching the criteria.')
    else:
        log.warning('Could not find VPC.')
        return None


def exists(vpc_id=None, name=None, cidr=None, tags=None, region=None, key=None,
           keyid=None, profile=None):
    '''
    Given a VPC ID, check to see if the given VPC ID exists.

    Returns True if the given VPC ID exists and returns False if the given
    VPC ID does not exist.

    CLI example::

    .. code-block:: bash

        salt myminion boto_vpc.exists myvpc

    '''
    conn = _get_conn(region=region, key=key, keyid=keyid, profile=profile)

    vpcs = _find_vpc(vpc_id=vpc_id, name=name, cidr=cidr, tags=tags, conn=conn)

    if vpcs:
        log.info('VPC exists.')
        return True
    else:
        log.warning('VPC does not exist.')
        return False


def create(cidr_block, instance_tenancy=None, vpc_name=None,
           enable_dns_support=None, enable_dns_hostnames=None, tags=None,
           region=None, key=None, keyid=None, profile=None):
    '''
    Given a valid CIDR block, create a VPC.

    An optional instance_tenancy argument can be provided. If provided, the valid values are 'default' or 'dedicated'
    An optional vpc_name argument can be provided.

    Returns True if the VPC was created and returns False if the VPC was not created.

    CLI example::

    .. code-block:: bash

        salt myminion boto_vpc.create '10.0.0.0/24'

    '''

    conn = _get_conn(region=region, key=key, keyid=keyid, profile=profile)

    try:
        vpc = conn.create_vpc(cidr_block, instance_tenancy=instance_tenancy)
        if vpc:
            log.info('The newly created VPC id is {0}'.format(vpc.id))

            _maybe_set_name_tag(vpc_name, vpc)
            _maybe_set_tags(tags, vpc)
            _maybe_set_dns(conn, vpc.id, enable_dns_support, enable_dns_hostnames)
            if vpc_name:
                _cache_id(vpc_name, vpc.id,
                          region=region, key=key,
                          keyid=keyid, profile=profile)
            return vpc.id
        else:
            log.warning('VPC was not created')
    except boto.exception.BotoServerError as exc:
        log.error(exc)
        raise BotoExecutionError(exc)


def delete(vpc_id=None, name=None, tags=None, region=None, key=None, keyid=None, profile=None):
    '''
    Given a VPC ID or VPC name, delete the VPC.

    Returns True if the VPC was deleted and returns False if the VPC was not deleted.

    CLI example::

    .. code-block:: bash

        salt myminion boto_vpc.delete vpc_id='vpc-6b1fe402'
        salt myminion boto_vpc.delete name='myvpc'

    '''

    conn = _get_conn(region=region, key=key, keyid=keyid, profile=profile)

    if not vpc_id and not name:
        raise SaltInvocationError("Either VPC ID or name needs to be specified.")

    try:
        if not vpc_id:
            vpc_id = get_id(name=name, tags=tags, region=region, key=key,
                            keyid=keyid, profile=profile)

        if conn.delete_vpc(vpc_id):
            log.info('VPC {0} was deleted.'.format(vpc_id))
            _cache_id(name, resource_id=vpc_id,
                      invalidate=True,
                      region=region,
                      key=key, keyid=keyid,
                      profile=profile)
            return True
        else:
            log.warning('VPC {0} was not deleted.'.format(vpc_id))

            return False
    except boto.exception.BotoServerError as exc:
        log.error(exc)
        raise BotoExecutionError(exc)


def _find_subnets(subnet_name=None, vpc_id=None, cidr=None, tags=None, conn=None):
    '''
    Given subnet properties, find and return matching subnet ids

    '''

    if not subnet_name and not tags and not cidr:
        raise SaltInvocationError('At least on of the following must be '
                                  'specified: subnet_name, cidr or tags.')

    try:
        filter_parameters = {'filters': {}}

        if cidr:
            filter_parameters['filters']['cidr'] = cidr

        if subnet_name:
            filter_parameters['filters']['tag:Name'] = subnet_name

        if vpc_id:
            filter_parameters['filters']['VpcId'] = vpc_id

        if tags:
            for tag_name, tag_value in six.iteritems(tags):
                filter_parameters['filters']['tag:{0}'.format(tag_name)] = tag_value

        subnets = conn.get_all_subnets(**filter_parameters)
        log.debug('The filters criteria {0} matched the following subnets: {1}'.format(filter_parameters, subnets))

        if subnets:
            return [subnet.id for subnet in subnets]
        else:
            return False
    except boto.exception.BotoServerError as exc:
        log.error(exc)
        raise BotoExecutionError(exc)


def create_subnet(vpc_id=None, cidr_block=None, vpc_name=None,
                  availability_zone=None, subnet_name=None, tags=None,
                  region=None, key=None, keyid=None, profile=None):
    '''
    Given a valid VPC ID or Name and a CIDR block, create a subnet for the VPC.

    An optional availability zone argument can be provided.

    Returns True if the VPC subnet was created and returns False if the VPC subnet was not created.

    .. versionchanged Beryllium
        Added vpc_name argument

    CLI examples::

    .. code-block:: bash

        salt myminion boto_vpc.create_subnet vpc_id='vpc-6b1fe402' \
                subnet_name='mysubnet' cidr_block='10.0.0.0/25'
        salt myminion boto_vpc.create_subnet vpc_name='myvpc' \
                subnet_name='mysubnet', cidr_block='10.0.0.0/25'
    '''

    vpc_id = _check_vpc(vpc_id, vpc_name, region, key, keyid, profile)
    if not vpc_id:
        log.warning('Refusing to create subnet for non-existent VPC')
        return False

    vpc_subnet = _create_resource('subnet', name=subnet_name, tags=tags,
                                  vpc_id=vpc_id, cidr_block=cidr_block,
                                  region=region, key=key, keyid=keyid,
                                  profile=profile)
    if vpc_subnet:
        log.info('Subnet {0} has {1} available ips on VPC {2}'.format(vpc_subnet.id,
                                                                      vpc_subnet.available_ip_address_count,
                                                                      vpc_id))
        return vpc_subnet.id
    return False


def delete_subnet(subnet_id=None, subnet_name=None, region=None, key=None,
                  keyid=None, profile=None):
    '''
    Given a subnet ID or name, delete the subnet.

    Returns True if the subnet was deleted and returns False if the subnet was not deleted.

    .. versionchanged Beryllium
        Added subnet_name argument

    CLI example::

    .. code-block:: bash

        salt myminion boto_vpc.delete_subnet 'subnet-6a1fe403'

    '''

    return _delete_resource(resource='subnet', name=subnet_name,
                            resource_id=subnet_id, region=region, key=key,
                            keyid=keyid, profile=profile)


def subnet_exists(subnet_id=None, name=None, subnet_name=None, cidr=None,
                  tags=None, zones=None, region=None, key=None, keyid=None,
                  profile=None):
    '''
    Check if a subnet exists.

    Returns True if the subnet exists, otherwise returns False.

    .. versionchanged Beryllium
        Added subnet_name argument
        Deprecated name argument

    CLI Example::

    .. code-block:: bash

        salt myminion boto_vpc.subnet_exists subnet_id='subnet-6a1fe403'

    '''
    if name:
        log.warning('boto_vpc.subnet_exists: name parameter is deprecated '
                    'use subnet_name instead.')
        subnet_name = name

    conn = _get_conn(region=region, key=key, keyid=keyid, profile=profile)

    if not any((subnet_id, subnet_name, cidr, tags, zones)):
        raise SaltInvocationError('At least one of the following must be '
                                  'specified: subnet id, cidr, subnet_name, '
                                  'tags, or zones.')

    try:
        filter_parameters = {'filters': {}}

        if subnet_id:
            filter_parameters['subnet_ids'] = [subnet_id]

        if subnet_name:
            filter_parameters['filters']['tag:Name'] = subnet_name

        if cidr:
            filter_parameters['filters']['cidr'] = cidr

        if tags:
            for tag_name, tag_value in six.iteritems(tags):
                filter_parameters['filters']['tag:{0}'.format(tag_name)] = tag_value

        if zones:
            filter_parameters['filters']['availability_zone'] = zones

        subnets = conn.get_all_subnets(**filter_parameters)
        log.debug('The filters criteria {0} matched the following subnets:{1}'.format(filter_parameters, subnets))
        if subnets:
            log.info('Subnet {0} exists.'.format(subnet_id))
            return True
        else:
            log.info('Subnet {0} does not exist.'.format(subnet_id))
            return False
    except boto.exception.BotoServerError as exc:
        log.error(exc)
        raise BotoExecutionError(exc)


def create_internet_gateway(internet_gateway_name=None, vpc_id=None,
                            vpc_name=None, tags=None, region=None, key=None,
                            keyid=None, profile=None):
    '''
    Create an Internet Gateway, optionally attaching it to an existing VPC.

    Returns the internet gateway id if the internet gateway was created and
    returns False if the internet gateways was not created.

    .. versionadded:: Beryllium
    CLI example::

    .. code-block:: bash

        salt myminion boto_vpc.create_internet_gateway \
                internet_gateway_name=myigw vpc_name=myvpc

    '''

    conn = _get_conn(region=region, key=key, keyid=keyid, profile=profile)

    vpc_id = vpc_id or get_id(name=vpc_name, region=region, key=key,
                              keyid=keyid, profile=profile)
    igw = _create_resource('internet_gateway', name=internet_gateway_name,
                           tags=tags, region=region, key=key, keyid=keyid,
                           profile=profile)
    if igw:
        if vpc_id:
            try:
                conn.attach_internet_gateway(igw.id, vpc_id)
                log.info('Attached internet gateway {0} to '
                         'VPC {1}'.format(igw.id, (vpc_name or vpc_id)))
            except boto.exception.BotoServerError as exc:
                log.error(exc)
                raise BotoExecutionError(exc)
        return igw.id
    return False


def delete_internet_gateway(internet_gateway_id=None,
                            internet_gateway_name=None,
                            detach=False, region=None,
                            key=None, keyid=None, profile=None):
    '''
    Delete an internet gateway (by name or id).

    Returns True if the internet gateway was deleted and otherwise False.

    .. versionadded:: Beryllium

    CLI examples::

    .. code-block:: bash

        salt myminion boto_vpc.delete_internet_gateway internet_gateway_id=igw-1a2b3c
        salt myminion boto_vpc.delete_internet_gateway internet_gateway_name=myigw

    '''

    conn = _get_conn(region=region, key=key, keyid=keyid, profile=profile)

    if internet_gateway_name:
        internet_gateway_id = get_resource_id('internet_gateway',
                                              internet_gateway_name,
                                              region=region, key=key,
                                              keyid=keyid, profile=profile)
    if not internet_gateway_id:
        return False

    try:
        if detach:
            igw = _get_resource('internet_gateway',
                                internet_gateway_name, conn)
            if not igw:
                return False
            if igw.attachments:
                conn.detach_internet_gateway(internet_gateway_id,
                                             igw.attachments[0].vpc_id)
        if _delete_resource('internet_gateway', None,
                            internet_gateway_id, region, key,
                            keyid, profile):
            return True
    except boto.exception.BotoServerError as exc:
        log.error(exc)
        raise BotoExecutionError(exc)
    return False


def create_customer_gateway(vpn_connection_type, ip_address, bgp_asn,
                            customer_gateway_name=None, tags=None,
                            region=None, key=None, keyid=None, profile=None):
    '''
    Given a valid VPN connection type, a static IP address and a customer
    gateway’s Border Gateway Protocol (BGP) Autonomous System Number,
    create a customer gateway.

    Returns the customer gateway id if the customer gateway was created and
    returns False if the customer gateway was not created.

    CLI example::

    .. code-block:: bash

        salt myminion boto_vpc.create_customer_gateway 'ipsec.1', '12.1.2.3', 65534

    '''

    customer_gateway = _create_resource('customer_gateway', customer_gateway_name,
                                        vpn_connection_type=vpn_connection_type,
                                        ip_address=ip_address, bgp_asn=bgp_asn,
                                        tags=tags, region=region, key=key,
                                        keyid=keyid, profile=profile)
    if customer_gateway:
        return customer_gateway.id
    return False


def delete_customer_gateway(customer_gateway_id, region=None, key=None, keyid=None, profile=None):
    '''
    Given a customer gateway ID, delete the customer gateway.

    Returns True if the customer gateway was deleted and returns False if the customer gateway was not deleted.

    CLI example::

    .. code-block:: bash

        salt myminion boto_vpc.delete_customer_gateway 'cgw-b6a247df'

    '''

    conn = _get_conn(region=region, key=key, keyid=keyid, profile=profile)

    try:
        if conn.delete_customer_gateway(customer_gateway_id):
            log.info('Customer gateway {0} was deleted.'.format(customer_gateway_id))

            return True
        else:
            log.warning('Customer gateway {0} was not deleted.'.format(customer_gateway_id))

            return False
    except boto.exception.BotoServerError as exc:
        log.error(exc)
        raise BotoExecutionError(exc)


def customer_gateway_exists(customer_gateway_id, region=None, key=None, keyid=None, profile=None):
    '''
    Given a customer gateway ID, check if the customer gateway ID exists.

    Returns True if the customer gateway ID exists; Returns False otherwise.

    CLI Example::

    .. code-block:: bash

        salt myminion boto_vpc.customer_gateway_exists 'cgw-b6a247df'

    '''
    conn = _get_conn(region=region, key=key, keyid=keyid, profile=profile)

    try:
        if conn.get_all_customer_gateways(customer_gateway_ids=[customer_gateway_id]):
            log.info('Customer gateway {0} exists.'.format(customer_gateway_id))

            return True
        else:
            log.warning('Customer gateway {0} does not exist.'.format(customer_gateway_id))

            return False
    except boto.exception.BotoServerError as exc:
        log.error(exc)
        raise BotoExecutionError(exc)


def create_dhcp_options(domain_name=None, domain_name_servers=None, ntp_servers=None,
                        netbios_name_servers=None, netbios_node_type=None, dhcp_options_name=None, tags=None,
                        region=None, key=None, keyid=None, profile=None):
    '''
    Given valid DHCP options, create a DHCP options record.

    Returns True if the DHCP options record was created and returns False if the DHCP options record was not deleted.

    CLI example::

    .. code-block:: bash

        salt myminion boto_vpc.create_dhcp_options domain_name='example.com' domain_name_servers='[1.2.3.4]' ntp_servers='[5.6.7.8]' netbios_name_servers='[10.0.0.1]' netbios_node_type=1

    '''
    conn = _get_conn(region=region, key=key, keyid=keyid, profile=profile)

    try:
        dhcp_options = _create_dhcp_options(conn, domain_name=domain_name, domain_name_servers=domain_name_servers,
                                            ntp_servers=ntp_servers, netbios_name_servers=netbios_name_servers,
                                            netbios_node_type=netbios_node_type)
        if dhcp_options:
            log.info('DHCP options with id {0} were created'.format(dhcp_options.id))

            _maybe_set_name_tag(dhcp_options_name, dhcp_options)
            _maybe_set_tags(tags, dhcp_options)

            return dhcp_options.id
        else:
            log.warning('DHCP options with id {0} were not created'.format(dhcp_options.id))
            return False
    except boto.exception.BotoServerError as exc:
        log.error(exc)
        e = BotoExecutionError(exc)
        if e.error and e.error['code'].endswith('.NotFound'):
            return False
        raise e




def associate_dhcp_options_to_vpc(dhcp_options_id, vpc_id, region=None, key=None, keyid=None, profile=None):
    '''
    Given valid DHCP options id and a valid VPC id, associate the DHCP options record with the VPC.

    Returns True if the DHCP options record were associated and returns False if the DHCP options record was not associated.

    CLI example::

    .. code-block:: bash

        salt myminion boto_vpc.associate_dhcp_options_to_vpc 'dhcp-a0bl34pp' 'vpc-6b1fe402'

    '''
    conn = _get_conn(region=region, key=key, keyid=keyid, profile=profile)
    try:
        if conn.associate_dhcp_options(dhcp_options_id, vpc_id):
            log.info('DHCP options with id {0} were associated with VPC {1}'.format(dhcp_options_id, vpc_id))
            return True
        else:
            log.warning('DHCP options with id {0} were not associated with VPC {1}'.format(dhcp_options_id, vpc_id))
            return False
    except boto.exception.BotoServerError as exc:
        log.error(exc)
        e = BotoExecutionError(exc)

        if e.error and e.error['code'].endswith('.NotFound'):
            return False
        raise e


def associate_new_dhcp_options_to_vpc(vpc_id, domain_name=None, domain_name_servers=None, ntp_servers=None,
                                      netbios_name_servers=None, netbios_node_type=None,
                                      region=None, key=None, keyid=None, profile=None):
    '''
    Given valid DHCP options and a valid VPC id, create and associate the DHCP options record with the VPC.

    Returns True if the DHCP options record were created and associated and returns False if the DHCP options record was not created and associated.

    CLI example::

    .. code-block:: bash

        salt myminion boto_vpc.associate_new_dhcp_options_to_vpc 'vpc-6b1fe402' domain_name='example.com' domain_name_servers='[1.2.3.4]' ntp_servers='[5.6.7.8]' netbios_name_servers='[10.0.0.1]' netbios_node_type=1

    '''
    conn = _get_conn(region=region, key=key, keyid=keyid, profile=profile)
    try:
        dhcp_options = _create_dhcp_options(conn, domain_name=domain_name, domain_name_servers=domain_name_servers,
                                            ntp_servers=ntp_servers, netbios_name_servers=netbios_name_servers,
                                            netbios_node_type=netbios_node_type)
        conn.associate_dhcp_options(dhcp_options.id, vpc_id)
        log.info('DHCP options with id {0} were created and associated with VPC {1}'.format(dhcp_options.id, vpc_id))
        return dhcp_options.id
    except boto.exception.BotoServerError as exc:
        log.error(exc)
        raise BotoExecutionError(exc)


def dhcp_options_exists(dhcp_options_id=None, name=None, tags=None, region=None, key=None, keyid=None, profile=None):
    '''
    Check if a dhcp option exists.

    Returns True if the dhcp option exists; Returns False otherwise.

    CLI Example::

    .. code-block:: bash

        salt myminion boto_vpc.dhcp_options_exists dhcp_options_id='dhcp-a0bl34pp'

    '''
    conn = _get_conn(region=region, key=key, keyid=keyid, profile=profile)

    if not dhcp_options_id and not name and not tags:
        raise SaltInvocationError('At least one of the following must be specified: dhcp options id, name or tags.')

    try:
        filter_parameters = {'filters': {}}

        if dhcp_options_id:
            filter_parameters['dhcp_options_ids'] = [dhcp_options_id]

        if name:
            filter_parameters['filters']['tag:Name'] = name

        if tags:
            for tag_name, tag_value in six.iteritems(tags):
                filter_parameters['filters']['tag:{0}'.format(tag_name)] = tag_value

        dhcp_options = conn.get_all_dhcp_options(**filter_parameters)
        log.debug('The filters criteria {0} matched the following DHCP options:{1}'.format(filter_parameters, dhcp_options))
        if dhcp_options:
            log.info('DHCP options {0} exists.'.format(dhcp_options_id))

            return True
        else:
            log.warning('DHCP options {0} does not exist.'.format(dhcp_options_id))

            return False
    except boto.exception.BotoServerError as exc:
        log.error(exc)
        raise BotoExecutionError(exc)


def create_network_acl(vpc_id, network_acl_name=None, tags=None, region=None, key=None, keyid=None, profile=None):
    '''
    Given a vpc_id, creates a network acl.

    Returns the network acl id if successful, otherwise returns False.

    CLI Example::

    .. code-block:: bash

        salt myminion boto_vpc.create_network_acl 'vpc-6b1fe402'

    '''
    conn = _get_conn(region=region, key=key, keyid=keyid, profile=profile)

    try:
        network_acl = conn.create_network_acl(vpc_id)
        if network_acl:
            log.info('Network ACL with id {0} was created'.format(network_acl.id))
            _maybe_set_name_tag(network_acl_name, network_acl)
            _maybe_set_tags(tags, network_acl)
            return network_acl.id
        else:
            log.warning('Network ACL was not created')
            return False
    except boto.exception.BotoServerError as exc:
        log.error(exc)
        raise BotoExecutionError(exc)


def delete_network_acl(network_acl_id, region=None, key=None, keyid=None, profile=None):
    '''
    Deletes a network acl based on the network_acl_id provided.

    Returns True if the network acl was deleted successfully, otherwise returns False.

    CLI Example::

    .. code-block:: bash

        salt myminion boto_vpc.delete_network_acl 'acl-5fb85d36'

    '''
    conn = _get_conn(region=region, key=key, keyid=keyid, profile=profile)

    try:
        if conn.delete_network_acl(network_acl_id):
            log.info('Network ACL with id {0} was deleted'.format(network_acl_id))
            return True
        else:
            log.warning('Network ACL with id {0} was not deleted'.format(network_acl_id))
            return False
    except boto.exception.BotoServerError as exc:
        log.error(exc)
        raise BotoExecutionError(exc)


def network_acl_exists(network_acl_id=None, name=None, tags=None, region=None, key=None, keyid=None, profile=None):
    '''
    Checks if a network acl exists.

    Returns True if the network acl exists or returns False if it doesn't exist.

    CLI Example::

    .. code-block:: bash

        salt myminion boto_vpc.network_acl_exists network_acl_id='acl-5fb85d36'
    '''
    conn = _get_conn(region=region, key=key, keyid=keyid, profile=profile)

    if not network_acl_id and not name and not tags:
        raise SaltInvocationError('At least one of the following must be specified: network ACL id, name or tags.')

    try:
        filter_parameters = {'filters': {}}

        if network_acl_id:
            filter_parameters['network_acl_ids'] = [network_acl_id]

        if name:
            filter_parameters['filters']['tag:Name'] = name

        if tags:
            for tag_name, tag_value in six.iteritems(tags):
                filter_parameters['filters']['tag:{0}'.format(tag_name)] = tag_value

        network_acls = conn.get_all_network_acls(**filter_parameters)
        log.debug('The filters criteria {0} matched the following network ACLs:{1}'.format(filter_parameters, network_acls))
        if network_acls:
            log.info('Network ACL with id {0} exists.'.format(network_acl_id))
            return True
        else:
            log.warning('Network ACL with id {0} does not exists.'.format(network_acl_id))
            return False
    except boto.exception.BotoServerError as exc:
        log.error(exc)
        raise BotoExecutionError(exc)


def associate_network_acl_to_subnet(network_acl_id, subnet_id, region=None, key=None, keyid=None, profile=None):
    '''
    Given a network acl ID and a subnet ID, associates a network acl to a subnet.

    Returns the association ID if successful, otherwise returns False.

    CLI Example::

    .. code-block:: bash

        salt myminion boto_vpc.associate_network_acl_to_subnet 'acl-5fb85d36' 'subnet-6a1fe403'

    '''
    conn = _get_conn(region=region, key=key, keyid=keyid, profile=profile)
    try:
        association_id = conn.associate_network_acl(network_acl_id, subnet_id)
        if association_id:
            log.info('Network ACL with id {0} was associated with subnet {1}'.format(network_acl_id, subnet_id))

            return association_id
        else:
            log.warning('Network ACL with id {0} was not associated with subnet {1}'.format(network_acl_id, subnet_id))
            return False
    except boto.exception.BotoServerError as exc:
        log.error(exc)
        raise BotoExecutionError(exc)


def associate_new_network_acl_to_subnet(vpc_id, subnet_id, network_acl_name=None, tags=None,
                                        region=None, key=None, keyid=None, profile=None):
    '''
    Given a vpc ID and a subnet ID, associates a new network act to a subnet.

    Returns a dictionary containing the network acl id and the new association id if successful. If unsuccessful,
    returns False.

    CLI Example::

    .. code-block:: bash

        salt myminion boto_vpc.associate_new_network_acl_to_subnet 'vpc-6b1fe402' 'subnet-6a1fe403'
    '''
    conn = _get_conn(region=region, key=key, keyid=keyid, profile=profile)
    try:
        network_acl = conn.create_network_acl(vpc_id)
        if network_acl:
            log.info('Network ACL with id {0} was created'.format(network_acl.id))
            _maybe_set_name_tag(network_acl_name, network_acl)
            _maybe_set_tags(tags, network_acl)
        else:
            log.warning('Network ACL was not created')
            return False

        association_id = conn.associate_network_acl(network_acl.id, subnet_id)
        if association_id:
            log.info('Network ACL with id {0} was associated with subnet {1}'.format(network_acl.id, subnet_id))

            return {'network_acl_id': network_acl.id, 'association_id': association_id}
        else:
            log.warning('Network ACL with id {0} was not associated with subnet {1}'.format(network_acl.id, subnet_id))
            return False
    except boto.exception.BotoServerError as exc:
        log.error(exc)
        raise BotoExecutionError(exc)


def disassociate_network_acl(subnet_id, vpc_id=None, region=None, key=None, keyid=None, profile=None):
    '''
    Given a subnet ID, disassociates a network acl.

    CLI Example::

    .. code-block:: bash

        salt myminion boto_vpc.disassociate_network_acl 'subnet-6a1fe403'

    '''
    conn = _get_conn(region=region, key=key, keyid=keyid, profile=profile)

    try:
        return conn.disassociate_network_acl(subnet_id, vpc_id=vpc_id)
    except boto.exception.BotoServerError as exc:
        log.error(exc)
        raise BotoExecutionError(exc)


def create_network_acl_entry(network_acl_id, rule_number, protocol, rule_action, cidr_block, egress=None,
                             icmp_code=None, icmp_type=None, port_range_from=None, port_range_to=None,
                             region=None, key=None, keyid=None, profile=None):
    '''
    Creates a network acl entry.

    CLI Example::

    .. code-block:: bash

        salt myminion boto_vpc.create_network_acl_entry 'acl-5fb85d36' '32767' '-1' 'deny' '0.0.0.0/0'

    '''
    conn = _get_conn(region=region, key=key, keyid=keyid, profile=profile)

    try:
        network_acl_entry = conn.create_network_acl_entry(network_acl_id, rule_number, protocol, rule_action,
                                                          cidr_block,
                                                          egress=egress, icmp_code=icmp_code, icmp_type=icmp_type,
                                                          port_range_from=port_range_from, port_range_to=port_range_to)
        if network_acl_entry:
            log.info('Network ACL entry was created')
            return True
        else:
            log.warning('Network ACL entry was not created')
            return False
    except boto.exception.BotoServerError as exc:
        log.error(exc)
        raise BotoExecutionError(exc)


def create_network_acl_entry(network_acl_id, rule_number, protocol, rule_action, cidr_block, egress=None,
                             icmp_code=None, icmp_type=None, port_range_from=None, port_range_to=None,
                             region=None, key=None, keyid=None, profile=None):
    '''
    Creates a network acl entry.

    CLI Example::

    .. code-block:: bash

        salt myminion boto_vpc.create_network_acl_entry 'acl-5fb85d36' '32767' '-1' 'deny' '0.0.0.0/0'

    '''
    conn = _get_conn(region, key, keyid, profile)
    if not conn:
        return False

    try:
        network_acl_entry = conn.create_network_acl_entry(network_acl_id, rule_number, protocol, rule_action,
                                                          cidr_block,
                                                          egress=egress, icmp_code=icmp_code, icmp_type=icmp_type,
                                                          port_range_from=port_range_from, port_range_to=port_range_to)
        if network_acl_entry:
            log.info('Network ACL entry was created')
            return True
        else:
            log.warning('Network ACL entry was not created')
            return False
    except boto.exception.BotoServerError as exc:
        log.error(exc)
        raise BotoExecutionError(exc)


def replace_network_acl_entry(network_acl_id, rule_number, protocol, rule_action, cidr_block, egress=None,
                              icmp_code=None, icmp_type=None, port_range_from=None, port_range_to=None,
                              region=None, key=None, keyid=None, profile=None):
    '''
    Replaces a network acl entry.

    CLI Example::

    .. code-block:: bash

        salt myminion boto_vpc.replace_network_acl_entry 'acl-5fb85d36' '32767' '-1' 'deny' '0.0.0.0/0'

    '''
    conn = _get_conn(region=region, key=key, keyid=keyid, profile=profile)

    try:
        network_acl_entry = conn.replace_network_acl_entry(network_acl_id, rule_number, protocol, rule_action,
                                                           cidr_block,
                                                           egress=egress,
                                                           icmp_code=icmp_code, icmp_type=icmp_type,
                                                           port_range_from=port_range_from, port_range_to=port_range_to)
        if network_acl_entry:
            log.info('Network ACL entry was replaced')
            return True
        else:
            log.warning('Network ACL entry was not replaced')
            return False
    except boto.exception.BotoServerError as exc:
        log.error(exc)
        raise BotoExecutionError(exc)


def delete_network_acl_entry(network_acl_id, rule_number, egress=None, region=None, key=None, keyid=None, profile=None):
    '''
    Deletes a network acl entry.

    CLI Example::

    .. code-block:: bash

        salt myminion boto_vpc.delete_network_acl_entry 'acl-5fb85d36' '32767'

    '''
    conn = _get_conn(region=region, key=key, keyid=keyid, profile=profile)

    try:
        network_acl_entry = conn.delete_network_acl_entry(network_acl_id, rule_number, egress=egress)
        if network_acl_entry:
            log.info('Network ACL entry was deleted')
            return True
        else:
            log.warning('Network ACL was not deleted')
            return False
    except boto.exception.BotoServerError as exc:
        log.error(exc)
        raise BotoExecutionError(exc)


def create_route_table(vpc_id=None, vpc_name=None, route_table_name=None,
                       tags=None, region=None, key=None, keyid=None, profile=None):
    '''
    Creates a route table.

    .. versionchanged Beryllium
        Added vpc_name argument

    CLI Examples::

    .. code-block:: bash

        salt myminion boto_vpc.create_route_table vpc_id='vpc-6b1fe402' \
                route_table_name='myroutetable'
        salt myminion boto_vpc.create_route_table vpc_name='myvpc' \
                route_table_name='myroutetable'
    '''
    vpc_id = _check_vpc(vpc_id, vpc_name, region, key, keyid, profile)
    if not vpc_id:
        log.warning('Refusing to create route table for non-existent VPC')
        return False

    rtbl = _create_resource('route_table', route_table_name, tags=tags,
                            vpc_id=vpc_id, region=region, key=key,
                            keyid=keyid, profile=profile)
    if rtbl:
        return rtbl.id
    return False


def delete_route_table(route_table_id=None, route_table_name=None,
                       region=None, key=None, keyid=None, profile=None):
    '''
    Deletes a route table.

    CLI Examples::

    .. code-example:: bash

        salt myminion boto_vpc.delete_route_table route_table_id='rtb-1f382e7d'
        salt myminion boto_vpc.delete_route_table route_table_name='myroutetable'

    '''
    return _delete_resource(resource='route_table', name=route_table_name,
                            resource_id=route_table_id, region=region, key=key,
                            keyid=keyid, profile=profile)


def route_table_exists(route_table_id=None, name=None, route_table_name=None,
                       tags=None, region=None, key=None, keyid=None, profile=None):
    '''
    Checks if a route table exists.

    CLI Example::

    .. code-block:: bash

        salt myminion boto_vpc.route_table_exists route_table_id='rtb-1f382e7d'

    '''

    if name:
        log.warning('boto_vpc.route_table_exists: name parameter is deprecated '
                    'use route_table_name instead.')
        route_table_name = name

    conn = _get_conn(region=region, key=key, keyid=keyid, profile=profile)

    if not route_table_id and not route_table_name and not tags:
        raise SaltInvocationError('At least one of the following must be specified: '
                                  'router_table_id, route_table_name or tags.')

    try:
        filter_parameters = {'filters': {}}

        if route_table_id:
            filter_parameters['route_table_ids'] = [route_table_id]

        if route_table_name:
            filter_parameters['filters']['tag:Name'] = route_table_name

        if tags:
            for tag_name, tag_value in six.iteritems(tags):
                filter_parameters['filters']['tag:{0}'.format(tag_name)] = tag_value

        route_tables = conn.get_all_route_tables(**filter_parameters)
        if route_tables:
            log.info('Route table {0} exists.'.format(route_table_id))

            return True
        else:
            log.warning('Route table {0} does not exist.'.format(route_table_id))

            return False
    except boto.exception.BotoServerError as exc:
        log.error(exc)
        raise BotoExecutionError(exc)


def route_exists(destination_cidr_block, route_table_name=None, route_table_id=None, gateway_id=None, instance_id=None,
                 interface_id=None, tags=None, region=None, key=None, keyid=None, profile=None):
    '''
    Checks if a route exists.

    .. versionadded:: Beryllium

    CLI Example::

    .. code-block:: bash

        salt myminion boto_vpc.route_exists destination_cidr_block='10.0.0.0/20' gateway_id='local' route_table_name='test'

    '''
    conn = _get_conn(region=region, key=key, keyid=keyid, profile=profile)

    if not any((route_table_name, route_table_id)):
        raise SaltInvocationError('At least on of the following must be specified: route table name or route table id.')

    if not any((gateway_id, instance_id, interface_id)):
        raise SaltInvocationError('At least on of the following must be specified: gateway id, instance id'
                                  ' or interface id.')

    try:
        filter_parameters = {'filters': {}}

        if route_table_id:
            filter_parameters['route_table_ids'] = [route_table_id]

        if route_table_name:
            filter_parameters['filters']['tag:Name'] = route_table_name

        if tags:
            for tag_name, tag_value in six.iteritems(tags):
                filter_parameters['filters']['tag:{0}'.format(tag_name)] = tag_value

        route_tables = conn.get_all_route_tables(**filter_parameters)

        if len(route_tables) != 1:
            raise SaltInvocationError('Found more than one route table.')

        route_check = {'destination_cidr_block': destination_cidr_block,
                       'gateway_id': gateway_id,
                       'instance_id': instance_id,
                       'interface_id': interface_id
                       }

        for route_match in route_tables[0].routes:

            route_dict = {'destination_cidr_block': route_match.destination_cidr_block,
                          'gateway_id': route_match.gateway_id,
                          'instance_id': route_match.instance_id,
                          'interface_id': route_match.interface_id
                          }
            route_comp = set(route_dict.items()) ^ set(route_check.items())
            if len(route_comp) == 0:
                log.info('Route {0} exists.'.format(destination_cidr_block))
                return True

        log.warning('Route {0} does not exist.'.format(destination_cidr_block))
        return False
    except boto.exception.BotoServerError as exc:
        log.error(exc)
        raise BotoExecutionError(exc)


def associate_route_table(route_table_id, subnet_id, region=None, key=None, keyid=None, profile=None):
    '''
    Given a route table ID and a subnet ID, associates the route table with the subnet.

    CLI Example::

    .. code-block:: bash

        salt myminion boto_vpc.associate_route_table 'rtb-1f382e7d' 'subnet-6a1fe403'

    '''
    conn = _get_conn(region=region, key=key, keyid=keyid, profile=profile)

    try:
        association_id = conn.associate_route_table(route_table_id, subnet_id)
        log.info('Route table {0} was associated with subnet {1}'.format(route_table_id, subnet_id))

        return association_id
    except boto.exception.BotoServerError as exc:
        log.error(exc)
        raise BotoExecutionError(exc)


def disassociate_route_table(association_id, region=None, key=None, keyid=None, profile=None):
    '''
    Dissassociates a route table.

    association_id
        The Route Table Association ID to disassociate

    CLI Example::

    .. code-block:: bash

        salt myminion boto_vpc.disassociate_route_table 'rtbassoc-d8ccddba'

    '''
    conn = _get_conn(region=region, key=key, keyid=keyid, profile=profile)

    try:
        if conn.disassociate_route_table(association_id):
            log.info('Route table with association id {0} has been disassociated.'.format(association_id))

            return True
        else:
            log.warning('Route table with association id {0} has not been disassociated.'.format(association_id))

            return False
    except boto.exception.BotoServerError as exc:
        log.error(exc)
        raise BotoExecutionError(exc)


def replace_route_table_association(association_id, route_table_id, region=None, key=None, keyid=None, profile=None):
    '''
    Replaces a route table association.

    CLI Example::

    .. code-block:: bash

        salt myminion boto_vpc.replace_route_table_association 'rtbassoc-d8ccddba' 'rtb-1f382e7d'

    '''
    conn = _get_conn(region=region, key=key, keyid=keyid, profile=profile)

    try:
        association_id = conn.replace_route_table_association_with_assoc(association_id, route_table_id)
        log.info('Route table {0} was reassociated with association id {1}'.format(route_table_id, association_id))

        return association_id
    except boto.exception.BotoServerError as exc:
        log.error(exc)
        raise BotoExecutionError(exc)


def create_route(route_table_id, destination_cidr_block, gateway_id=None, instance_id=None, interface_id=None,
                 region=None, key=None, keyid=None, profile=None):
    '''
    Creates a route.

    CLI Example::

    .. code-block:: bash

        salt myminion boto_vpc.create_route 'rtb-1f382e7d' '10.0.0.0/16'

    '''
    conn = _get_conn(region=region, key=key, keyid=keyid, profile=profile)

    try:
        if conn.create_route(route_table_id=route_table_id, destination_cidr_block=destination_cidr_block,
                             gateway_id=gateway_id, instance_id=instance_id, interface_id=interface_id):
            log.info('Route with cider block {0} on route table {1} was created'.format(route_table_id,
                                                                                        destination_cidr_block))

            return True
        else:
            log.warning('Route with cider block {0} on route table {1} was not created'.format(route_table_id,
                                                                                               destination_cidr_block))
            return False
    except boto.exception.BotoServerError as exc:
        log.error(exc)
        raise BotoExecutionError(exc)


def delete_route(route_table_id, destination_cidr_block, region=None, key=None, keyid=None, profile=None):
    '''
    Deletes a route.

    CLI Example::

    .. code-block:: bash

        salt myminion boto_vpc.delete_route 'rtb-1f382e7d' '10.0.0.0/16'

    '''
    conn = _get_conn(region=region, key=key, keyid=keyid, profile=profile)

    try:
        if conn.delete_route(route_table_id, destination_cidr_block):
            log.info('Route with cider block {0} on route table {1} was deleted'.format(route_table_id,
                                                                                        destination_cidr_block))

            return True
        else:
            log.warning('Route with cider block {0} on route table {1} was not deleted'.format(route_table_id,
                                                                                               destination_cidr_block))
            return False
    except boto.exception.BotoServerError as exc:
        log.error(exc)
        raise BotoExecutionError(exc)


def replace_route(route_table_id, destination_cidr_block, gateway_id=None, instance_id=None, interface_id=None,
                  region=None, key=None, keyid=None, profile=None):
    '''
    Replaces a route.

    CLI Example::

    .. code-block:: bash

        salt myminion boto_vpc.replace_route 'rtb-1f382e7d' '10.0.0.0/16'

    '''
    conn = _get_conn(region=region, key=key, keyid=keyid, profile=profile)

    try:
        if conn.replace_route(route_table_id, destination_cidr_block,
                              gateway_id=gateway_id, instance_id=instance_id,
                              interface_id=interface_id):
            log.info('Route with cider block {0} on route table {1} was '
                     'replaced'.format(route_table_id, destination_cidr_block))
            return True
        else:
            log.warning('Route with cider block {0} on route table {1} was not replaced'.format(route_table_id,
                        destination_cidr_block))
            return False
    except boto.exception.BotoServerError as exc:
        log.error(exc)
        raise BotoExecutionError(exc)


def describe(vpc_id=None, vpc_name=None, region=None, key=None,
             keyid=None, profile=None):
    '''
    Given a VPC ID describe its properties.

    Returns a dictionary of interesting properties.

    .. versionchanged Beryllium
        Added vpc_name argument

    CLI example::

    .. code-block:: bash

        salt myminion boto_vpc.describe vpc_id=vpc-123456
        salt myminion boto_vpc.describe vpc_name=myvpc

    '''
    conn = _get_conn(region=region, key=key, keyid=keyid, profile=profile)

<<<<<<< HEAD
    if not any((vpc_id, vpc_name)):
        raise SaltInvocationError('A valid vpc id or name needs to be specified.')
    vpc_id = _check_vpc(vpc_id, vpc_name, region, key, keyid, profile)

=======
>>>>>>> 8fa76d7e
    if not vpc_id:
        return None

    try:
        filter_parameters = {'vpc_ids': vpc_id}

        vpcs = conn.get_all_vpcs(**filter_parameters)

        if vpcs:
            vpc = vpcs[0]  # Found!
            log.debug('Found VPC: {0}'.format(vpc.id))

            keys = ('id', 'cidr_block', 'is_default', 'state', 'tags',
                    'dhcp_options_id', 'instance_tenancy')
            return dict([(k, getattr(vpc, k)) for k in keys])

    except boto.exception.BotoServerError as exc:
        log.error(exc)
        raise BotoExecutionError(exc)


def describe_vpcs(vpc_id=None, name=None, cidr=None, tags=None,
                  region=None, key=None, keyid=None, profile=None):
    '''
    Describe all VPCs, matching the filter criteria if provided.

    Returns a a list of dictionaries with interesting properties.

    .. versionadded:: Beryllium

    CLI example::

    .. code-block:: bash

        salt myminion boto_vpc.describe_vpcs

    '''
    conn = _get_conn(region=region, key=key, keyid=keyid, profile=profile)
<<<<<<< HEAD
    keys = ('id',
            'cidr_block',
            'is_default',
            'state',
            'tags',
            'dhcp_options_id',
            'instance_tenancy')
=======
    items = ('id',
             'cidr_block',
             'is_default',
             'state',
             'tags',
             'dhcp_options_id',
             'instance_tenancy')
>>>>>>> 8fa76d7e

    try:
        filter_parameters = {'filters': {}}

        if vpc_id:
            filter_parameters['vpc_ids'] = [vpc_id]

        if cidr:
            filter_parameters['filters']['cidr'] = cidr

        if name:
            filter_parameters['filters']['tag:Name'] = name

        if tags:
            for tag_name, tag_value in six.iteritems(tags):
                filter_parameters['filters']['tag:{0}'.format(tag_name)] = tag_value

        vpcs = conn.get_all_vpcs(**filter_parameters)

        if vpcs:
            ret = []
            for vpc in vpcs:
                ret.append(dict((k, getattr(vpc, k)) for k in keys))
            return ret

    except boto.exception.BotoServerError as exc:
        log.error(exc)
        raise BotoExecutionError(exc)


def describe_subnet(subnet_id=None, subnet_name=None, region=None,
                    key=None, keyid=None, profile=None):
    '''
    Given a subnet id or name, describe its properties.

    Returns a dictionary of interesting properties.

    .. versionadded:: Beryllium

    CLI examples::

    .. code-block:: bash

        salt myminion boto_vpc.describe_subnet subnet_id=subnet-123456
        salt myminion boto_vpc.describe_subnet subnet_name=mysubnet

    '''
<<<<<<< HEAD
    subnet = _get_resource('subnet', subnet_name=subnet_name, region=region,
                           key=key, keyid=keyid, profile=profile)
    if not subnet:
        return subnet
    log.debug('Found subnet: {0}'.format(subnet.id))
=======
    conn = _get_conn(region=region, key=key, keyid=keyid, profile=profile)
    _ret = dict(cidr_block=None,
                availability_zone=None,
                state=None,
                vpc_id=None,
                tags=None)

    if not subnet_id:
        raise SaltInvocationError('subnet id needs to be specified.')

    try:
        filter_parameters = {'subnet_ids': subnet_id}

        subnets = conn.get_all_subnets(**filter_parameters)
>>>>>>> 8fa76d7e

    keys = ('id', 'cidr_block', 'availability_zone', 'tags')
    return dict(getattr(subnet, k) for k in keys)


def describe_subnets(subnet_ids=None, vpc_id=None, cidr=None, region=None, key=None,
                     keyid=None, profile=None):
    '''
    Given a VPC ID or subnet CIDR, returns a list of associated subnets and
    their details. Return all subnets if VPC ID or CIDR are not provided.
    If a subnet id or CIDR is provided, only its associated subnet details will be
    returned.

    .. versionadded:: Beryllium

    CLI Examples::

    .. code-block:: bash

        salt myminion boto_vpc.describe_subnets

    .. code-block:: bash

        salt myminion boto_vpc.describe_subnets subnet_ids=['subnet-ba1987ab', 'subnet-ba1987cd']

    .. code-block:: bash

        salt myminion boto_vpc.describe_subnets vpc_id=vpc-123456

    .. code-block:: bash

        salt myminion boto_vpc.describe_subnets cidr=10.0.0.0/21

    '''
    conn = _get_conn(region=region, key=key, keyid=keyid, profile=profile)

    try:
        filter_parameters = {'filters': {}}

        if vpc_id:
            filter_parameters['filters']['vpcId'] = [vpc_id]

        if cidr:
            filter_parameters['filters']['cidrBlock'] = [cidr]

        subnets = conn.get_all_subnets(subnet_ids=subnet_ids, **filter_parameters)
        log.debug('The filters criteria {0} matched the following subnets: '
                  '{1}'.format(filter_parameters, subnets))

        if not subnets:
            return False

        subnets_list = []
        keys = ('id', 'cidr_block', 'availability_zone', 'tags')
        for item in subnets:
            subnet = {}
            for key in keys:
                if hasattr(item, key):
                    subnet[key] = getattr(item, key)
            subnets_list.append(subnet)
        return subnets_list

    except boto.exception.BotoServerError as exc:
        log.debug(exc)
        raise BotoExecutionError(exc)


<<<<<<< HEAD
def describe_route_tables(route_table_id=None, route_table_name=None, tags=None, region=None, key=None, keyid=None,
                          profile=None):
=======
def _key_iter(key, keys, item):
    elements_list = []
    for r_item in getattr(item, key):
        element = {}
        for r_key in keys:
            if hasattr(r_item, r_key):
                element[r_key] = getattr(r_item, r_key)
        elements_list.append(element)
    return elements_list


def describe_route_table(route_table_id=None, route_table_name=None, tags=None, region=None, key=None, keyid=None,
                         profile=None):
>>>>>>> 8fa76d7e
    '''
    Given route table properties, return route table details if matching table(s) exist.

    .. versionadded:: Beryllium

    CLI Example::

    .. code-block:: bash

        salt myminion boto_vpc.describe_route_table route_table_id='rtb-1f382e7d'

    '''
    conn = _get_conn(region=region, key=key, keyid=keyid, profile=profile)

    if not route_table_id and not route_table_name and not tags:
        raise SaltInvocationError('At least on of the following must be specified: route table id, route table name or tags.')

    try:
        filter_parameters = {'filters': {}}

        if route_table_id:
            filter_parameters['route_table_ids'] = [route_table_id]

        if route_table_name:
            filter_parameters['filters']['tag:Name'] = route_table_name

        if tags:
            for tag_name, tag_value in six.iteritems(tags):
                filter_parameters['filters']['tag:{0}'.format(tag_name)] = tag_value

        route_tables = conn.get_all_route_tables(**filter_parameters)

        if not route_tables:
            return False

        route_table = {}
<<<<<<< HEAD
        keys = ('id', 'vpc_id', 'tags', 'routes')
=======
        keys = ['id', 'vpc_id', 'tags', 'routes', 'associations']
>>>>>>> 8fa76d7e
        route_keys = ['destination_cidr_block', 'gateway_id', 'instance_id', 'interface_id']
        assoc_keys = ['id', 'main', 'route_table_id', 'subnet_id']
        for item in route_tables:
            for key in keys:
                if hasattr(item, key):
                    route_table[key] = getattr(item, key)
                    if key == 'routes':
                        route_table[key] = _key_iter(key, route_keys, item)
                    if key == 'associations':
                        route_table[key] = _key_iter(key, assoc_keys, item)
        return route_table

    except boto.exception.BotoServerError as exc:
        log.error(exc)
        raise BotoExecutionError(exc)


def _create_dhcp_options(conn, domain_name=None, domain_name_servers=None, ntp_servers=None, netbios_name_servers=None,
                         netbios_node_type=None):
    return conn.create_dhcp_options(domain_name=domain_name, domain_name_servers=domain_name_servers,
                                    ntp_servers=ntp_servers, netbios_name_servers=netbios_name_servers,
                                    netbios_node_type=netbios_node_type)


def _maybe_set_name_tag(name, obj):
    if name:
        obj.add_tag("Name", name)

        log.debug('{0} is now named as {1}'.format(obj, name))


def _maybe_set_tags(tags, obj):
    if tags:
        obj.add_tags(tags)

        log.debug('The following tags: {0} were added to {1}'.format(', '.join(tags), obj))


def _maybe_set_dns(conn, vpcid, dns_support, dns_hostnames):
    if dns_support:
        conn.modify_vpc_attribute(vpc_id=vpcid, enable_dns_support=dns_support)
        log.debug('DNS spport was set to: {0} on vpc {1}'.format(dns_support, vpcid))
    if dns_hostnames:
        conn.modify_vpc_attribute(vpc_id=vpcid, enable_dns_hostnames=dns_hostnames)
        log.debug('DNS hostnames was set to: {0} on vpc {1}'.format(dns_hostnames, vpcid))<|MERGE_RESOLUTION|>--- conflicted
+++ resolved
@@ -1694,13 +1694,10 @@
     '''
     conn = _get_conn(region=region, key=key, keyid=keyid, profile=profile)
 
-<<<<<<< HEAD
     if not any((vpc_id, vpc_name)):
         raise SaltInvocationError('A valid vpc id or name needs to be specified.')
     vpc_id = _check_vpc(vpc_id, vpc_name, region, key, keyid, profile)
 
-=======
->>>>>>> 8fa76d7e
     if not vpc_id:
         return None
 
@@ -1739,7 +1736,7 @@
 
     '''
     conn = _get_conn(region=region, key=key, keyid=keyid, profile=profile)
-<<<<<<< HEAD
+
     keys = ('id',
             'cidr_block',
             'is_default',
@@ -1747,15 +1744,6 @@
             'tags',
             'dhcp_options_id',
             'instance_tenancy')
-=======
-    items = ('id',
-             'cidr_block',
-             'is_default',
-             'state',
-             'tags',
-             'dhcp_options_id',
-             'instance_tenancy')
->>>>>>> 8fa76d7e
 
     try:
         filter_parameters = {'filters': {}}
@@ -1803,28 +1791,13 @@
         salt myminion boto_vpc.describe_subnet subnet_name=mysubnet
 
     '''
-<<<<<<< HEAD
+    if not any((subnet_id, subnet_name)):
+        raise SaltInvocationError('either subnet id or subnet_name must be specified.')
     subnet = _get_resource('subnet', subnet_name=subnet_name, region=region,
                            key=key, keyid=keyid, profile=profile)
     if not subnet:
         return subnet
     log.debug('Found subnet: {0}'.format(subnet.id))
-=======
-    conn = _get_conn(region=region, key=key, keyid=keyid, profile=profile)
-    _ret = dict(cidr_block=None,
-                availability_zone=None,
-                state=None,
-                vpc_id=None,
-                tags=None)
-
-    if not subnet_id:
-        raise SaltInvocationError('subnet id needs to be specified.')
-
-    try:
-        filter_parameters = {'subnet_ids': subnet_id}
-
-        subnets = conn.get_all_subnets(**filter_parameters)
->>>>>>> 8fa76d7e
 
     keys = ('id', 'cidr_block', 'availability_zone', 'tags')
     return dict(getattr(subnet, k) for k in keys)
@@ -1892,24 +1865,8 @@
         raise BotoExecutionError(exc)
 
 
-<<<<<<< HEAD
 def describe_route_tables(route_table_id=None, route_table_name=None, tags=None, region=None, key=None, keyid=None,
                           profile=None):
-=======
-def _key_iter(key, keys, item):
-    elements_list = []
-    for r_item in getattr(item, key):
-        element = {}
-        for r_key in keys:
-            if hasattr(r_item, r_key):
-                element[r_key] = getattr(r_item, r_key)
-        elements_list.append(element)
-    return elements_list
-
-
-def describe_route_table(route_table_id=None, route_table_name=None, tags=None, region=None, key=None, keyid=None,
-                         profile=None):
->>>>>>> 8fa76d7e
     '''
     Given route table properties, return route table details if matching table(s) exist.
 
@@ -1946,11 +1903,7 @@
             return False
 
         route_table = {}
-<<<<<<< HEAD
-        keys = ('id', 'vpc_id', 'tags', 'routes')
-=======
         keys = ['id', 'vpc_id', 'tags', 'routes', 'associations']
->>>>>>> 8fa76d7e
         route_keys = ['destination_cidr_block', 'gateway_id', 'instance_id', 'interface_id']
         assoc_keys = ['id', 'main', 'route_table_id', 'subnet_id']
         for item in route_tables:
@@ -1995,4 +1948,14 @@
         log.debug('DNS spport was set to: {0} on vpc {1}'.format(dns_support, vpcid))
     if dns_hostnames:
         conn.modify_vpc_attribute(vpc_id=vpcid, enable_dns_hostnames=dns_hostnames)
-        log.debug('DNS hostnames was set to: {0} on vpc {1}'.format(dns_hostnames, vpcid))+        log.debug('DNS hostnames was set to: {0} on vpc {1}'.format(dns_hostnames, vpcid))
+
+def _key_iter(key, keys, item):
+    elements_list = []
+    for r_item in getattr(item, key):
+        element = {}
+        for r_key in keys:
+            if hasattr(r_item, r_key):
+                element[r_key] = getattr(r_item, r_key)
+        elements_list.append(element)
+    return elements_list
