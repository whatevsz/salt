# -*- coding: utf-8 -*-
'''
Support for YUM/DNF

.. note::
    This module makes use of the **repoquery** utility, from the yum-utils_
    package. This package will be installed as a dependency if salt is
    installed via EPEL. However, if salt has been installed using pip, or a
    host is being managed using salt-ssh, then as of version 2014.7.0
    yum-utils_ will be installed automatically to satisfy this dependency.

    DNF is fully supported as of version 2015.5.10 and 2015.8.4 (partial
    support for DNF was initially added in 2015.8.0), and DNF is used
    automatically in place of YUM in Fedora 22 and newer. For these versions,
    repoquery is available from the ``dnf-plugins-core`` package.

    .. _yum-utils: http://yum.baseurl.org/wiki/YumUtils

'''

# Import python libs
from __future__ import absolute_import
import copy
import fnmatch
import itertools
import logging
import os
import re
import string
from distutils.version import LooseVersion as _LooseVersion  # pylint: disable=no-name-in-module,import-error

# pylint: disable=import-error,redefined-builtin
<<<<<<< HEAD
# Import 3rd-party libs
=======
>>>>>>> cd3400e6
from salt.ext import six
from salt.ext.six.moves import zip

try:
    import yum
    HAS_YUM = True
except ImportError:
    from salt.ext.six.moves import configparser
    HAS_YUM = False

try:
    import rpmUtils.miscutils
    HAS_RPMUTILS = True
except ImportError:
    HAS_RPMUTILS = False
# pylint: enable=import-error,redefined-builtin

# Import salt libs
import salt.utils
import salt.utils.itertools
import salt.utils.decorators as decorators
import salt.utils.pkg.rpm
from salt.exceptions import (
    CommandExecutionError, MinionError, SaltInvocationError
)

log = logging.getLogger(__name__)

__HOLD_PATTERN = r'\w+(?:[.-][^-]+)*'

# Define the module's virtual name
__virtualname__ = 'pkg'


def __virtual__():
    '''
    Confine this module to yum based systems
    '''
    if __opts__.get('yum_provider') == 'yumpkg_api':
        return False
    try:
        os_grain = __grains__['os'].lower()
        os_family = __grains__['os_family'].lower()
    except Exception:
        return False

    enabled = ('amazon', 'xcp', 'xenserver')

    if os_family == 'redhat' or os_grain in enabled:
        return __virtualname__
    return False


def _strip_headers(output, *args):
    if not args:
        args_lc = ('installed packages',
                   'available packages',
                   'updated packages',
                   'upgraded packages')
    else:
        args_lc = [x.lower() for x in args]
    ret = ''
    for line in salt.utils.itertools.split(output, '\n'):
        if line.lower() not in args_lc:
            ret += line + '\n'
    return ret


def _get_hold(line, pattern=__HOLD_PATTERN, full=True):
    '''
    Resolve a package name from a line containing the hold expression. If the
    regex is not matched, None is returned.

    yum ==> 2:vim-enhanced-7.4.629-5.el6.*
    dnf ==> vim-enhanced-2:7.4.827-1.fc22.*
    '''
    if full:
        if _yum() == 'dnf':
            lock_re = r'({0}-\S+)'.format(pattern)
        else:
            lock_re = r'(\d+:{0}-\S+)'.format(pattern)
    else:
        if _yum() == 'dnf':
            lock_re = r'({0}-\S+)'.format(pattern)
        else:
            lock_re = r'\d+:({0}-\S+)'.format(pattern)

    match = re.search(lock_re, line)
    if match:
        if not full:
            woarch = match.group(1).rsplit('.', 1)[0]
            worel = woarch.rsplit('-', 1)[0]
            return worel.rsplit('-', 1)[0]
        else:
            return match.group(1)
    return None


def _yum():
    '''
    return yum or dnf depending on version
    '''
    contextkey = 'yum_bin'
    if contextkey not in __context__:
        if 'fedora' in __grains__['os'].lower() \
                and int(__grains__['osrelease']) >= 22:
            __context__[contextkey] = 'dnf'
        else:
            __context__[contextkey] = 'yum'
    return __context__[contextkey]


def _repoquery_pkginfo(repoquery_args):
    '''
    Wrapper to call repoquery and parse out all the tuples
    '''
    ret = []
    for line in _repoquery(repoquery_args, ignore_stderr=True):
        pkginfo = salt.utils.pkg.rpm.parse_pkginfo(
            line,
            osarch=__grains__['osarch']
        )
        if pkginfo is not None:
            ret.append(pkginfo)
    return ret


def _check_repoquery():
    '''
    Check for existence of repoquery and install yum-utils if it is not
    present.
    '''
    contextkey = 'yumpkg.has_repoquery'
    if contextkey in __context__:
        # We don't really care about the return value, we're just using this
        # context key as a marker so that we know that repoquery is available,
        # and we don't have to continue to repeat the check if this function is
        # called more than once per run. If repoquery is not available, we
        # raise an exception.
        return

    if _yum() == 'dnf':
        # For some silly reason the core plugins and their manpages are in
        # separate packages. The dnf-plugins-core package contains the manpages
        # and depends on python-dnf-plugins-core (which contains the actual
        # plugins).
        def _check_plugins():
            out = __salt__['cmd.run_all'](
                ['rpm', '-q', '--queryformat', '%{VERSION}\n',
                 'dnf-plugins-core'],
                python_shell=False,
                ignore_retcode=True
            )
            if out['retcode'] != 0:
                return False
            if salt.utils.compare_versions(ver1=out['stdout'],
                                           oper='<',
                                           ver2='0.1.15',
                                           cmp_func=version_cmp):
                return False
            __context__[contextkey] = True
            return True

        if not _check_plugins():
            __salt__['cmd.run'](
                ['dnf', '-y', 'install', 'dnf-plugins-core >= 0.1.15'],
                python_shell=False,
                output_loglevel='trace'
            )
            # Check again now that we've installed dnf-plugins-core
            if not _check_plugins():
                raise CommandExecutionError('Unable to install dnf-plugins-core')
    else:
        if salt.utils.which('repoquery'):
            __context__[contextkey] = True
        else:
            __salt__['cmd.run'](
                ['yum', '-y', 'install', 'yum-utils'],
                python_shell=False,
                output_loglevel='trace'
            )
            # Check again now that we've installed yum-utils
            if salt.utils.which('repoquery'):
                __context__[contextkey] = True
            else:
                raise CommandExecutionError('Unable to install yum-utils')


def _yum_pkginfo(output):
    '''
    Parse yum/dnf output (which could contain irregular line breaks if package
    names are long) retrieving the name, version, etc., and return a list of
    pkginfo namedtuples.
    '''
    cur = {}
    keys = itertools.cycle(('name', 'version', 'repoid'))
    values = salt.utils.itertools.split(_strip_headers(output))
    osarch = __grains__['osarch']
    for (key, value) in zip(keys, values):
        if key == 'name':
            try:
                cur['name'], cur['arch'] = value.rsplit('.', 1)
            except ValueError:
                cur['name'] = value
                cur['arch'] = osarch
            cur['name'] = salt.utils.pkg.rpm.resolve_name(cur['name'],
                                                          cur['arch'],
                                                          osarch)
        else:
            if key == 'repoid':
                # Installed packages show a '@' at the beginning
                value = value.lstrip('@')
            cur[key] = value
            if key == 'repoid':
                # We're done with this package, create the pkginfo namedtuple
                pkginfo = salt.utils.pkg.rpm.pkginfo(**cur)
                # Clear the dict for the next package
                cur = {}
                # Yield the namedtuple
                if pkginfo is not None:
                    yield pkginfo


def _check_versionlock():
    '''
    Ensure that the appropriate versionlock plugin is present
    '''
    if _yum() == 'dnf':
        vl_plugin = 'python-dnf-plugins-extras-versionlock'
    else:
        vl_plugin = 'yum-versionlock' \
            if __grains__.get('osmajorrelease') == '5' \
            else 'yum-plugin-versionlock'

    if vl_plugin not in list_pkgs():
        raise SaltInvocationError(
            'Cannot proceed, {0} is not installed.'.format(vl_plugin)
        )


def _repoquery(repoquery_args,
               query_format=salt.utils.pkg.rpm.QUERYFORMAT,
               ignore_stderr=False):
    '''
    Runs a repoquery command and returns a list of namedtuples
    '''
    _check_repoquery()
    if _yum() == 'dnf':
        cmd = ['dnf', 'repoquery', '--quiet', '--queryformat', query_format]
    else:
        cmd = ['repoquery', '--plugins', '--queryformat', query_format]

    cmd.extend(repoquery_args)
    call = __salt__['cmd.run_all'](cmd, output_loglevel='trace')
    if call['retcode'] != 0:
        comment = ''
        # When checking for packages some yum modules return data via stderr
        # that don't cause non-zero return codes. A perfect example of this is
        # when spacewalk is installed but not yet registered. We should ignore
        # those when getting pkginfo.
        if 'stderr' in call and not salt.utils.is_true(ignore_stderr):
            comment += call['stderr']
        if 'stdout' in call:
            comment += call['stdout']
        raise CommandExecutionError(comment)
    else:
        return call['stdout'].splitlines()


def _get_repo_options(**kwargs):
    '''
    Returns a string of '--enablerepo' and '--disablerepo' options to be used
    in the yum command, based on the kwargs.
    '''
    # Get repo options from the kwargs
    fromrepo = kwargs.get('fromrepo', '')
    repo = kwargs.get('repo', '')
    disablerepo = kwargs.get('disablerepo', '')
    enablerepo = kwargs.get('enablerepo', '')

    # Support old 'repo' argument
    if repo and not fromrepo:
        fromrepo = repo

    use_dnf_repoquery = kwargs.get('repoquery', False) and _yum() == 'dnf'
    ret = []
    if fromrepo:
        log.info('Restricting to repo \'%s\'', fromrepo)
        if use_dnf_repoquery:
            # dnf-plugins-core renamed --repoid to --repo in version 0.1.7, but
            # still keeps it as a hidden option for backwards compatibility.
            # This is good, because --repo does not work at all (see
            # https://bugzilla.redhat.com/show_bug.cgi?id=1299261 for more
            # information). Using --repoid here so this will actually work.
<<<<<<< HEAD
            ret.append('--repoid=\'{0}\''.format(fromrepo))
        else:
            ret.append(
                '--disablerepo=\'*\' --enablerepo=\'{0}\''.format(fromrepo)
            )
=======
            ret.append('--repoid={0}'.format(fromrepo))
        else:
            ret.extend(['--disablerepo=*',
                        '--enablerepo={0}'.format(fromrepo)])
>>>>>>> cd3400e6
    else:
        if disablerepo:
            if use_dnf_repoquery:
                log.warning(
                    'ignoring disablerepo, not supported in dnf repoquery'
                )
            else:
<<<<<<< HEAD
                log.info('Disabling repo \'{0}\''.format(disablerepo))
                ret.append('--disablerepo=\'{0}\''.format(disablerepo))
=======
                log.info('Disabling repo \'%s\'', disablerepo)
                ret.append('--disablerepo={0}'.format(disablerepo))
>>>>>>> cd3400e6
        if enablerepo:
            if use_dnf_repoquery:
                log.warning(
                    'ignoring enablerepo, not supported in dnf repoquery'
                )
            else:
<<<<<<< HEAD
                log.info('Enabling repo \'{0}\''.format(enablerepo))
                ret.append('--enablerepo=\'{0}\''.format(enablerepo))
=======
                log.info('Enabling repo \'%s\'', enablerepo)
                ret.append('--enablerepo={0}'.format(enablerepo))
>>>>>>> cd3400e6
    return ret


def _get_excludes_option(**kwargs):
    '''
    Returns a string of '--disableexcludes' option to be used in the yum command,
    based on the kwargs.
    '''
    disable_excludes = kwargs.get('disableexcludes', '')

    if disable_excludes:
        if kwargs.get('repoquery', False) and _yum() == 'dnf':
            log.warning(
                'Ignoring disableexcludes, not supported in dnf repoquery'
            )
            return []
        else:
<<<<<<< HEAD
            log.info('Disabling excludes for \'{0}\''.format(disable_excludes))
=======
            log.info('Disabling excludes for \'%s\'', disable_excludes)
>>>>>>> cd3400e6
            return ['--disableexcludes=\'{0}\''.format(disable_excludes)]
    return []


def _get_branch_option(**kwargs):
    '''
    Returns a string of '--branch' option to be used in the yum command,
    based on the kwargs. This feature requires 'branch' plugin for YUM.
    '''
    # Get branch option from the kwargs
    branch = kwargs.get('branch', '')

    ret = []
    if branch:
<<<<<<< HEAD
        log.info('Adding branch \'{0}\''.format(branch))
=======
        log.info('Adding branch \'%s\'', branch)
>>>>>>> cd3400e6
        ret.append('--branch=\'{0}\''.format(branch))
    return ret


def _get_yum_config():
    '''
    Returns a dict representing the yum config options and values.

    We try to pull all of the yum config options into a standard dict object.
    This is currently only used to get the reposdir settings, but could be used
    for other things if needed.

    If the yum python library is available, use that, which will give us all of
    the options, including all of the defaults not specified in the yum config.
    Additionally, they will all be of the correct object type.

    If the yum library is not available, we try to read the yum.conf
    directly ourselves with a minimal set of "defaults".
    '''
    # in case of any non-fatal failures, these defaults will be used
    conf = {
        'reposdir': ['/etc/yum/repos.d', '/etc/yum.repos.d'],
    }

    if HAS_YUM:
        try:
            yb = yum.YumBase()
            yb.preconf.init_plugins = False
            for name, value in six.iteritems(yb.conf):
                conf[name] = value
        except (AttributeError, yum.Errors.ConfigError) as exc:
            raise CommandExecutionError(
                'Could not query yum config: {0}'.format(exc)
            )
    else:
        # fall back to parsing the config ourselves
        # Look for the config the same order yum does
        fn = None
        paths = ('/etc/yum/yum.conf', '/etc/yum.conf')
        for path in paths:
            if os.path.exists(path):
                fn = path
                break

        if not fn:
            raise CommandExecutionError(
                'No suitable yum config file found in: {0}'.format(paths)
            )

        cp = configparser.ConfigParser()
        try:
            cp.read(fn)
        except (IOError, OSError) as exc:
            raise CommandExecutionError(
                'Unable to read from {0}: {1}'.format(fn, exc)
            )

        if cp.has_section('main'):
            for opt in cp.options('main'):
                if opt in ('reposdir', 'commands', 'excludes'):
                    # these options are expected to be lists
                    conf[opt] = [x.strip()
                                 for x in cp.get('main', opt).split(',')]
                else:
                    conf[opt] = cp.get('main', opt)
        else:
            log.warning(
<<<<<<< HEAD
                'Could not find [main] section in {0}, using internal '
                'defaults'.format(fn)
=======
                'Could not find [main] section in %s, using internal '
                'defaults',
                fn
>>>>>>> cd3400e6
            )

    return conf


def _get_yum_config_value(name):
    '''
    Look for a specific config variable and return its value
    '''
    conf = _get_yum_config()
    if name in conf.keys():
        return conf.get(name)
    return None


def _normalize_basedir(basedir=None):
    '''
    Takes a basedir argument as a string or a list. If the string or list is
    empty, then look up the default from the 'reposdir' option in the yum
    config.

    Returns a list of directories.
    '''
    # if we are passed a string (for backward compatibility), convert to a list
    if isinstance(basedir, six.string_types):
        basedir = [x.strip() for x in basedir.split(',')]

    if basedir is None:
        basedir = []

    # nothing specified, so use the reposdir option as the default
    if not basedir:
        basedir = _get_yum_config_value('reposdir')

    if not isinstance(basedir, list) or not basedir:
        raise SaltInvocationError('Could not determine any repo directories')

    return basedir


def normalize_name(name):
    '''
    Strips the architecture from the specified package name, if necessary.
    Circumstances where this would be done include:

    * If the arch is 32 bit and the package name ends in a 32-bit arch.
    * If the arch matches the OS arch, or is ``noarch``.

    CLI Example:

    .. code-block:: bash

        salt '*' pkg.normalize_name zsh.x86_64
    '''
    try:
        arch = name.rsplit('.', 1)[-1]
        if arch not in salt.utils.pkg.rpm.ARCHES + ('noarch',):
            return name
    except ValueError:
        return name
    if arch in (__grains__['osarch'], 'noarch') \
            or salt.utils.pkg.rpm.check_32(arch, osarch=__grains__['osarch']):
        return name[:-(len(arch) + 1)]
    return name


def latest_version(*names, **kwargs):
    '''
    Return the latest version of the named package available for upgrade or
    installation. If more than one package name is specified, a dict of
    name/version pairs is returned.

    If the latest version of a given package is already installed, an empty
    string will be returned for that package.

    A specific repo can be requested using the ``fromrepo`` keyword argument,
    and the ``disableexcludes`` option is also supported.

    .. versionadded:: 2014.7.0
        Support for the ``disableexcludes`` option

    CLI Example:

    .. code-block:: bash

        salt '*' pkg.latest_version <package name>
        salt '*' pkg.latest_version <package name> fromrepo=epel-testing
        salt '*' pkg.latest_version <package name> disableexcludes=main
        salt '*' pkg.latest_version <package1> <package2> <package3> ...
    '''
    refresh = salt.utils.is_true(kwargs.pop('refresh', True))
    if len(names) == 0:
        return ''

    # Initialize the return dict with empty strings, and populate namearch_map.
    # namearch_map will provide a means of distinguishing between multiple
    # matches for the same package name, for example a target of 'glibc' on an
    # x86_64 arch would return both x86_64 and i686 versions.
    #
    # Note that the logic in the for loop below would place the osarch into the
    # map for noarch packages, but those cases are accounted for when iterating
    # through the 'yum list' results later on. If the match for that package is
    # a noarch, then the package is assumed to be noarch, and the namearch_map
    # is ignored.
    ret = {}
    namearch_map = {}
    for name in names:
        ret[name] = ''
        try:
            arch = name.rsplit('.', 1)[-1]
            if arch not in salt.utils.pkg.rpm.ARCHES:
                arch = __grains__['osarch']
        except ValueError:
            arch = __grains__['osarch']
        namearch_map[name] = arch

    repo_arg = _get_repo_options(**kwargs)
    exclude_arg = _get_excludes_option(**kwargs)

    # Refresh before looking for the latest version available
    if refresh:
        refresh_db(**kwargs)

    # Get available versions for specified package(s)
    cmd = [_yum(), '--quiet']
    cmd.extend(repo_arg)
    cmd.extend(exclude_arg)
    cmd.extend(['list', 'available'])
    cmd.extend(names)
    out = __salt__['cmd.run_all'](cmd,
                                  output_loglevel='trace',
                                  ignore_retcode=True,
                                  python_shell=False)
    if out['retcode'] != 0:
        if out['stderr']:
            # Check first if this is just a matter of the packages being
            # up-to-date.
            cur_pkgs = list_pkgs()
            if not all([x in cur_pkgs for x in names]):
                log.error(
                    'Problem encountered getting latest version for the '
<<<<<<< HEAD
                    'following package(s): {0}. Stderr follows: \n{1}'.format(
                        ', '.join(names),
                        out['stderr']
                    )
=======
                    'following package(s): %s. Stderr follows: \n%s',
                    ', '.join(names),
                    out['stderr']
>>>>>>> cd3400e6
                )
        updates = []
    else:
        # Sort by version number (highest to lowest) for loop below
        updates = sorted(
            _yum_pkginfo(out['stdout']),
            key=lambda pkginfo: _LooseVersion(pkginfo.version),
            reverse=True
        )

    for name in names:
        for pkg in (x for x in updates if x.name == name):
            if pkg.arch == 'noarch' or pkg.arch == namearch_map[name] \
                    or salt.utils.pkg.rpm.check_32(pkg.arch):
                ret[name] = pkg.version
                # no need to check another match, if there was one
                break
        else:
            ret[name] = ''

    # Return a string if only one package name passed
    if len(names) == 1:
        return ret[names[0]]
    return ret

# available_version is being deprecated
available_version = salt.utils.alias_function(latest_version, 'available_version')


def upgrade_available(name):
    '''
    Check whether or not an upgrade is available for a given package

    CLI Example:

    .. code-block:: bash

        salt '*' pkg.upgrade_available <package name>
    '''
    return latest_version(name) != ''


def version(*names, **kwargs):
    '''
    Returns a string representing the package version or an empty string if not
    installed. If more than one package name is specified, a dict of
    name/version pairs is returned.

    CLI Example:

    .. code-block:: bash

        salt '*' pkg.version <package name>
        salt '*' pkg.version <package1> <package2> <package3> ...
    '''
    return __salt__['pkg_resource.version'](*names, **kwargs)


def version_cmp(pkg1, pkg2):
    '''
    .. versionadded:: 2015.5.4

    Do a cmp-style comparison on two packages. Return -1 if pkg1 < pkg2, 0 if
    pkg1 == pkg2, and 1 if pkg1 > pkg2. Return None if there was a problem
    making the comparison.

    CLI Example:

    .. code-block:: bash

        salt '*' pkg.version_cmp '0.2-001' '0.2.0.1-002'
    '''
    if HAS_RPMUTILS:
        try:
            cmp_result = rpmUtils.miscutils.compareEVR(
                rpmUtils.miscutils.stringToVersion(pkg1),
                rpmUtils.miscutils.stringToVersion(pkg2)
            )
            if cmp_result not in (-1, 0, 1):
                raise Exception(
                    'cmp result \'{0}\' is invalid'.format(cmp_result)
                )
            return cmp_result
        except Exception as exc:
            log.warning(
                'Failed to compare version \'%s\' to \'%s\' using '
                'rpmUtils: %s', pkg1, pkg2, exc
            )
    # Fall back to distutils.version.LooseVersion (should only need to do
    # this for RHEL5, or if an exception is raised when attempting to compare
    # using rpmUtils)
    return salt.utils.version_cmp(pkg1, pkg2)


def list_pkgs(versions_as_list=False, **kwargs):
    '''
    List the packages currently installed in a dict::

        {'<package_name>': '<version>'}

    CLI Example:

    .. code-block:: bash

        salt '*' pkg.list_pkgs
    '''
    versions_as_list = salt.utils.is_true(versions_as_list)
    # not yet implemented or not applicable
    if any([salt.utils.is_true(kwargs.get(x))
            for x in ('removed', 'purge_desired')]):
        return {}

    if 'pkg.list_pkgs' in __context__:
        if versions_as_list:
            return __context__['pkg.list_pkgs']
        else:
            ret = copy.deepcopy(__context__['pkg.list_pkgs'])
            __salt__['pkg_resource.stringify'](ret)
            return ret

    ret = {}
    cmd = ['rpm', '-qa', '--queryformat',
           salt.utils.pkg.rpm.QUERYFORMAT.replace('%{REPOID}', '(none)\n')]
    output = __salt__['cmd.run'](cmd,
                                 python_shell=False,
                                 output_loglevel='trace')
    for line in output.splitlines():
        pkginfo = salt.utils.pkg.rpm.parse_pkginfo(
            line,
            osarch=__grains__['osarch']
        )
        if pkginfo is not None:
            __salt__['pkg_resource.add_pkg'](ret,
                                             pkginfo.name,
                                             pkginfo.version)

    __salt__['pkg_resource.sort_pkglist'](ret)
    __context__['pkg.list_pkgs'] = copy.deepcopy(ret)
    if not versions_as_list:
        __salt__['pkg_resource.stringify'](ret)
    return ret


def list_repo_pkgs(*args, **kwargs):
    '''
    .. versionadded:: 2014.1.0
    .. versionchanged:: 2014.7.0
        All available versions of each package are now returned. This required
        a slight modification to the structure of the return dict. The return
        data shown below reflects the updated return dict structure.

    Returns all available packages. Optionally, package names (and name globs)
    can be passed and the results will be filtered to packages matching those
    names. This is recommended as it speeds up the function considerably.

    .. warning::
        Running this function on RHEL/CentOS 6 and earlier will be more
        resource-intensive, as the version of yum that ships with older
        RHEL/CentOS has no yum subcommand for listing packages from a
        repository. Thus, a ``yum list installed`` and ``yum list available``
        are run, which generates a lot of output, which must then be analyzed
        to determine which package information to include in the return data.

    This function can be helpful in discovering the version or repo to specify
    in a :mod:`pkg.installed <salt.states.pkg.installed>` state.

    The return data is a dictionary of repo names, with each repo containing a
    dictionary in which the keys are package names, and the values are a list
    of version numbers. Here is an example of the return data:

    .. code-block:: python

        {
            'base': {
                'bash': ['4.1.2-15.el6_4'],
                'kernel': ['2.6.32-431.el6']
            },
            'updates': {
                'bash': ['4.1.2-15.el6_5.2', '4.1.2-15.el6_5.1'],
                'kernel': ['2.6.32-431.29.2.el6',
                           '2.6.32-431.23.3.el6',
                           '2.6.32-431.20.5.el6',
                           '2.6.32-431.20.3.el6',
                           '2.6.32-431.17.1.el6',
                           '2.6.32-431.11.2.el6',
                           '2.6.32-431.5.1.el6',
                           '2.6.32-431.3.1.el6',
                           '2.6.32-431.1.2.0.1.el6']
            }
        }

    fromrepo : None
        Only include results from the specified repo(s). Multiple repos can be
        specified, comma-separated.

    CLI Example:

    .. code-block:: bash

        salt '*' pkg.list_repo_pkgs
        salt '*' pkg.list_repo_pkgs foo bar baz
        salt '*' pkg.list_repo_pkgs 'samba4*' fromrepo=base,updates
    '''
    try:
        repos = tuple(x.strip() for x in kwargs.get('fromrepo').split(','))
    except AttributeError:
        # Search in all enabled repos
        repos = tuple(
            x for x, y in six.iteritems(list_repos())
            if str(y.get('enabled', '1')) == '1'
        )

    ret = {}

    def _check_args(args, name):
        '''
        Do glob matching on args and return True if a match was found.
        Otherwise, return False
        '''
        for arg in args:
            if fnmatch.fnmatch(name, arg):
                return True
        return False

    def _no_repository_packages():
        '''
        Check yum version, the repository-packages subcommand is only in
        3.4.3 and newer.
        '''
        if _yum() == 'yum':
            yum_version = _LooseVersion(
                __salt__['cmd.run'](
                    ['yum', '--version'],
                    python_shell=False
                ).splitlines()[0].strip()
            )
            return yum_version < _LooseVersion('3.4.3')
        return False

    def _parse_output(output, strict=False):
        for pkg in _yum_pkginfo(output):
            if strict and (pkg.repoid not in repos
                           or not _check_args(args, pkg.name)):
                continue
            repo_dict = ret.setdefault(pkg.repoid, {})
            version_list = repo_dict.setdefault(pkg.name, set())
            version_list.add(pkg.version)

    if _no_repository_packages():
        cmd_prefix = ['yum', '--quiet', 'list']
        for pkg_src in ('installed', 'available'):
            # Check installed packages first
            out = __salt__['cmd.run_all'](
                cmd_prefix + [pkg_src],
                output_loglevel='trace',
                ignore_retcode=True,
                python_shell=False
            )
            if out['retcode'] == 0:
                _parse_output(out['stdout'], strict=True)
    else:
        for repo in repos:
            cmd = [_yum(), '--quiet', 'repository-packages', repo,
                   'list', '--showduplicates']
            # Can't concatenate because args is a tuple, using list.extend()
            cmd.extend(args)

            out = __salt__['cmd.run_all'](cmd,
                                          output_loglevel='trace',
                                          ignore_retcode=True,
                                          python_shell=False)
            if out['retcode'] != 0 and 'Error:' in out['stdout']:
                continue
            _parse_output(out['stdout'])

    for reponame in ret:
        # Sort versions newest to oldest
        for pkgname in ret[reponame]:
            sorted_versions = sorted(
                [_LooseVersion(x) for x in ret[reponame][pkgname]],
                reverse=True
            )
            ret[reponame][pkgname] = [x.vstring for x in sorted_versions]
    return ret


def list_upgrades(refresh=True, **kwargs):
    '''
    Check whether or not an upgrade is available for all packages

    The ``fromrepo``, ``enablerepo``, and ``disablerepo`` arguments are
    supported, as used in pkg states, and the ``disableexcludes`` option is
    also supported. However, in Fedora 22 and newer all of these but
    ``fromrepo`` is ignored.

    .. versionadded:: 2014.7.0
        Support for the ``disableexcludes`` option

    CLI Example:

    .. code-block:: bash

        salt '*' pkg.list_upgrades
    '''
    repo_arg = _get_repo_options(**kwargs)
    exclude_arg = _get_excludes_option(**kwargs)

    if salt.utils.is_true(refresh):
        refresh_db(**kwargs)

    cmd = [_yum(), '--quiet']
    cmd.extend(repo_arg)
    cmd.extend(exclude_arg)
    cmd.extend(['list', 'upgrades' if _yum() == 'dnf' else 'updates'])
    out = __salt__['cmd.run_all'](cmd,
                                  output_loglevel='trace',
                                  ignore_retcode=True,
                                  python_shell=False)
    if out['retcode'] != 0 and 'Error:' in out:
        return {}
<<<<<<< HEAD

    return dict([(x.name, x.version) for x in _yum_pkginfo(out['stdout'])])


def info_installed(*names):
    '''
    Return the information of the named package(s), installed on the system.

    CLI example:

    .. code-block:: bash

        salt '*' pkg.info_installed <package1>
        salt '*' pkg.info_installed <package1> <package2> <package3> ...
    '''
    ret = dict()
    for pkg_name, pkg_nfo in __salt__['lowpkg.info'](*names).items():
        t_nfo = dict()
        # Translate dpkg-specific keys to a common structure
        for key, value in pkg_nfo.items():
            if key == 'source_rpm':
                t_nfo['source'] = value
            else:
                t_nfo[key] = value

        ret[pkg_name] = t_nfo

    return ret
=======

    return dict([(x.name, x.version) for x in _yum_pkginfo(out['stdout'])])
>>>>>>> cd3400e6


def check_db(*names, **kwargs):
    '''
    .. versionadded:: 0.17.0

    Returns a dict containing the following information for each specified
    package:

    1. A key ``found``, which will be a boolean value denoting if a match was
       found in the package database.
    2. If ``found`` is ``False``, then a second key called ``suggestions`` will
       be present, which will contain a list of possible matches.

    The ``fromrepo``, ``enablerepo`` and ``disablerepo`` arguments are
    supported, as used in pkg states, and the ``disableexcludes`` option is
    also supported. However, in Fedora 22 and newer all of these but
    ``fromrepo`` is ignored.

    .. versionadded:: 2014.7.0
        Support for the ``disableexcludes`` option

    CLI Examples:

    .. code-block:: bash

        salt '*' pkg.check_db <package1> <package2> <package3>
        salt '*' pkg.check_db <package1> <package2> <package3> fromrepo=epel-testing
        salt '*' pkg.check_db <package1> <package2> <package3> disableexcludes=main
    '''
    normalize = kwargs.pop('normalize', True)
    repo_arg = _get_repo_options(repoquery=True, **kwargs)
    exclude_arg = _get_excludes_option(repoquery=True, **kwargs)

    if _yum() == 'dnf':
        repoquery_base = repo_arg + ['--whatprovides']
        avail_cmd = repo_arg
    else:
        repoquery_base = repo_arg + exclude_arg
        repoquery_base.extend(['--all', '--quiet', '--whatprovides'])
        avail_cmd = repo_arg + ['--pkgnarrow=all', '--all']

    if 'pkg._avail' in __context__:
        avail = __context__['pkg._avail']
    else:
        # get list of available packages
        avail = set()
        lines = _repoquery(avail_cmd, query_format='%{NAME}_|-%{ARCH}')
        for line in lines:
            try:
                name, arch = line.split('_|-')
            except ValueError:
                continue
            if normalize:
                avail.add(normalize_name('.'.join((name, arch))))
            else:
                avail.add('.'.join((name, arch)))
        avail = sorted(avail)
        __context__['pkg._avail'] = avail

    ret = {}
    for name in names:
        ret.setdefault(name, {})['found'] = name in avail
        if not ret[name]['found']:
            repoquery_cmd = repoquery_base + [name]
            provides = sorted(
                set(x.name for x in _repoquery_pkginfo(repoquery_cmd))
            )
            if name in provides:
                # Package was not in avail but was found by the repoquery_cmd
                ret[name]['found'] = True
            else:
                ret[name]['suggestions'] = provides
    return ret


def refresh_db(**kwargs):
    '''
    Check the yum repos for updated packages

    Returns:

    - ``True``: Updates are available
    - ``False``: An error occurred
    - ``None``: No updates are available

    repo
        Refresh just the specified repo

    disablerepo
        Do not refresh the specified repo

    enablerepo
        Refesh a disabled repo using this option

    branch
        Add the specified branch when refreshing

    disableexcludes
        Disable the excludes defined in your config files. Takes one of three
        options:
        - ``all`` - disable all excludes
        - ``main`` - disable excludes defined in [main] in yum.conf
        - ``repoid`` - disable excludes defined for that repo


    CLI Example:

    .. code-block:: bash

        salt '*' pkg.refresh_db
    '''
    retcodes = {
        100: True,
        0: None,
        1: False,
    }

    repo_arg = _get_repo_options(**kwargs)
    exclude_arg = _get_excludes_option(**kwargs)
    branch_arg = _get_branch_option(**kwargs)

    clean_cmd = [_yum(), '--quiet', 'clean', 'expire-cache']
    update_cmd = [_yum(), '--quiet', 'check-update']
    for args in (repo_arg, exclude_arg, branch_arg):
        if args:
            clean_cmd.extend(args)
            update_cmd.extend(args)

    __salt__['cmd.run'](clean_cmd, python_shell=False)
    result = __salt__['cmd.retcode'](update_cmd,
<<<<<<< HEAD
=======
                                     output_loglevel='trace',
>>>>>>> cd3400e6
                                     ignore_retcode=True,
                                     python_shell=False)
    return retcodes.get(result, False)


def clean_metadata(**kwargs):
    '''
    .. versionadded:: 2014.1.0

    Cleans local yum metadata. Functionally identical to :mod:`refresh_db()
    <salt.modules.yumpkg.refresh_db>`.

    CLI Example:

    .. code-block:: bash

        salt '*' pkg.clean_metadata
    '''
    return refresh_db(**kwargs)


def install(name=None,
            refresh=False,
            skip_verify=False,
            pkgs=None,
            sources=None,
            reinstall=False,
            normalize=True,
            **kwargs):
    '''
    Install the passed package(s), add refresh=True to clean the yum database
    before package is installed.

    name
        The name of the package to be installed. Note that this parameter is
        ignored if either "pkgs" or "sources" is passed. Additionally, please
        note that this option can only be used to install packages from a
        software repository. To install a package file manually, use the
        "sources" option.

        32-bit packages can be installed on 64-bit systems by appending the
        architecture designation (``.i686``, ``.i586``, etc.) to the end of the
        package name.

        CLI Example:

        .. code-block:: bash

            salt '*' pkg.install <package name>

    refresh
        Whether or not to update the yum database before executing.

    reinstall
        Specifying reinstall=True will use ``yum reinstall`` rather than
        ``yum install`` for requested packages that are already installed.

        If a version is specified with the requested package, then
        ``yum reinstall`` will only be used if the installed version
        matches the requested version.

        Works with ``sources`` when the package header of the source can be
        matched to the name and version of an installed package.

        .. versionadded:: 2014.7.0

    skip_verify
        Skip the GPG verification check (e.g., ``--nogpgcheck``)

    version
        Install a specific version of the package, e.g. 1.2.3-4.el5. Ignored
        if "pkgs" or "sources" is passed.


    Repository Options:

    fromrepo
        Specify a package repository (or repositories) from which to install.
        (e.g., ``yum --disablerepo='*' --enablerepo='somerepo'``)

    enablerepo (ignored if ``fromrepo`` is specified)
        Specify a disabled package repository (or repositories) to enable.
        (e.g., ``yum --enablerepo='somerepo'``)

    disablerepo (ignored if ``fromrepo`` is specified)
        Specify an enabled package repository (or repositories) to disable.
        (e.g., ``yum --disablerepo='somerepo'``)

    disableexcludes
        Disable exclude from main, for a repo or for everything.
        (e.g., ``yum --disableexcludes='main'``)

        .. versionadded:: 2014.7.0


    Multiple Package Installation Options:

    pkgs
        A list of packages to install from a software repository. Must be
        passed as a python list. A specific version number can be specified
        by using a single-element dict representing the package and its
        version.

        CLI Examples:

        .. code-block:: bash

            salt '*' pkg.install pkgs='["foo", "bar"]'
            salt '*' pkg.install pkgs='["foo", {"bar": "1.2.3-4.el5"}]'

    sources
        A list of RPM packages to install. Must be passed as a list of dicts,
        with the keys being package names, and the values being the source URI
        or local path to the package.

        CLI Example:

        .. code-block:: bash

            salt '*' pkg.install sources='[{"foo": "salt://foo.rpm"}, {"bar": "salt://bar.rpm"}]'

    normalize : True
        Normalize the package name by removing the architecture. This is useful
        for poorly created packages which might include the architecture as an
        actual part of the name such as kernel modules which match a specific
        kernel version.

        .. code-block:: bash

            salt -G role:nsd pkg.install gpfs.gplbin-2.6.32-279.31.1.el6.x86_64 normalize=False

        .. versionadded:: 2014.7.0


    Returns a dict containing the new package names and versions::

        {'<package>': {'old': '<old-version>',
                       'new': '<new-version>'}}
    '''
    repo_arg = _get_repo_options(**kwargs)
    exclude_arg = _get_excludes_option(**kwargs)
    branch_arg = _get_branch_option(**kwargs)

    if salt.utils.is_true(refresh):
        refresh_db(**kwargs)
    reinstall = salt.utils.is_true(reinstall)

    try:
        pkg_params, pkg_type = __salt__['pkg_resource.parse_targets'](
            name, pkgs, sources, normalize=normalize, **kwargs
        )
    except MinionError as exc:
        raise CommandExecutionError(exc)

    if pkg_params is None or len(pkg_params) == 0:
        return {}

    version_num = kwargs.get('version')
    if version_num:
        if pkgs is None and sources is None:
            # Allow "version" to work for single package target
            pkg_params = {name: version_num}
        else:
            log.warning('"version" parameter will be ignored for multiple '
                        'package targets')

    old = list_pkgs()
    targets = []
    downgrade = []
    to_reinstall = {}
    if pkg_type == 'repository':
        pkg_params_items = six.iteritems(pkg_params)
    else:
        pkg_params_items = []
        for pkg_source in pkg_params:
<<<<<<< HEAD
            if 'lowpkg.bin_pkg_info' in __salt__:
                rpm_info = __salt__['lowpkg.bin_pkg_info'](pkg_source)
            else:
                rpm_info = None
            if rpm_info is None:
                log.error(
                    'pkg.install: Unable to get rpm information for {0}. '
                    'Version comparisons will be unavailable, and return '
                    'data may be inaccurate if reinstall=True.'
                    .format(pkg_source)
                )
                pkg_params_items.append([pkg_source])
            else:
                pkg_params_items.append(
                    [rpm_info['name'], pkg_source, rpm_info['version']]
                )
=======
            pkg_params_items.append([pkg_source])
>>>>>>> cd3400e6

    for pkg_item_list in pkg_params_items:
        if pkg_type == 'repository':
            pkgname, version_num = pkg_item_list
        else:
            try:
                pkgname, pkgpath, version_num = pkg_item_list
            except ValueError:
                pkgname = None
                pkgpath = pkg_item_list[0]
                version_num = None

        if version_num is None:
            if pkg_type == 'repository':
                if reinstall and pkgname in old:
                    to_reinstall[pkgname] = pkgname
                else:
                    targets.append(pkgname)
            else:
                targets.append(pkgpath)
        else:
            # If we are installing a package file and not one from the repo,
            # and version_num is not None, then we can assume that pkgname is
            # not None, since the only way version_num is not None is if RPM
            # metadata parsing was successful.
            if pkg_type == 'repository':
                arch = ''
                try:
                    namepart, archpart = pkgname.rsplit('.', 1)
                except ValueError:
                    pass
                else:
                    if archpart in salt.utils.pkg.rpm.ARCHES:
                        arch = '.' + archpart
                        pkgname = namepart

                pkgstr = '{0}-{1}{2}'.format(pkgname, version_num, arch)
            else:
                pkgstr = pkgpath

            cver = old.get(pkgname, '')
            if reinstall and cver \
                    and salt.utils.compare_versions(ver1=version_num,
                                                    oper='==',
                                                    ver2=cver,
                                                    cmp_func=version_cmp):
                to_reinstall[pkgname] = pkgstr
            elif not cver or salt.utils.compare_versions(ver1=version_num,
                                                         oper='>=',
                                                         ver2=cver,
                                                         cmp_func=version_cmp):
                targets.append(pkgstr)
            else:
                downgrade.append(pkgstr)

    def _add_common_args(cmd):
        '''
        DRY function to add args common to all yum/dnf commands
        '''
        for args in (repo_arg, exclude_arg, branch_arg):
            if args:
                cmd.extend(args)
        if skip_verify:
            cmd.append('--nogpgcheck')

    if targets:
        cmd = [_yum(), '-y']
        if _yum() == 'dnf':
            cmd.extend(['--best', '--allowerasing'])
        _add_common_args(cmd)
        cmd.append('install')
        cmd.extend(targets)
        __salt__['cmd.run_all'](
            cmd,
            output_loglevel='trace',
            python_shell=False,
            redirect_stderr=True
        )

    if downgrade:
        cmd = [_yum(), '-y']
        _add_common_args(cmd)
        cmd.append('downgrade')
        cmd.extend(downgrade)
        __salt__['cmd.run_all'](
            cmd,
            output_loglevel='trace',
            python_shell=False,
            redirect_stderr=True
        )

    if to_reinstall:
        cmd = [_yum(), '-y']
        _add_common_args(cmd)
        cmd.append('reinstall')
        cmd.extend(six.itervalues(to_reinstall))
        __salt__['cmd.run_all'](
            cmd,
            output_loglevel='trace',
            python_shell=False,
            redirect_stderr=True
        )

    __context__.pop('pkg.list_pkgs', None)
    new = list_pkgs()

    ret = salt.utils.compare_dicts(old, new)

    for pkgname in to_reinstall:
        if pkgname not in ret or pkgname in old:
            ret.update({pkgname: {'old': old.get(pkgname, ''),
                                  'new': new.get(pkgname, '')}})
    if ret:
        __context__.pop('pkg._avail', None)
    return ret


def upgrade(refresh=True, skip_verify=False, **kwargs):
    '''
    Run a full system upgrade, a yum upgrade

    .. versionchanged:: 2014.7.0

    Return a dict containing the new package names and versions::

        {'<package>': {'old': '<old-version>',
                       'new': '<new-version>'}}

    CLI Example:

    .. code-block:: bash

        salt '*' pkg.upgrade

    Repository Options:

    fromrepo
        Specify a package repository (or repositories) from which to install.
        (e.g., ``yum --disablerepo='*' --enablerepo='somerepo'``)

    enablerepo (ignored if ``fromrepo`` is specified)
        Specify a disabled package repository (or repositories) to enable.
        (e.g., ``yum --enablerepo='somerepo'``)

    disablerepo (ignored if ``fromrepo`` is specified)
        Specify an enabled package repository (or repositories) to disable.
        (e.g., ``yum --disablerepo='somerepo'``)

    disableexcludes
        Disable exclude from main, for a repo or for everything.
        (e.g., ``yum --disableexcludes='main'``)

        .. versionadded:: 2014.7.0
    '''
    repo_arg = _get_repo_options(**kwargs)
    exclude_arg = _get_excludes_option(**kwargs)
    branch_arg = _get_branch_option(**kwargs)

    if salt.utils.is_true(refresh):
        refresh_db(**kwargs)

    old = list_pkgs()
    cmd = [_yum(), '--quiet', '-y']
    for args in (repo_arg, exclude_arg, branch_arg):
        if args:
            cmd.extend(args)
    if skip_verify:
        cmd.append('--nogpgcheck')
    cmd.append('upgrade')

    __salt__['cmd.run'](cmd, output_loglevel='trace', python_shell=False)
    __context__.pop('pkg.list_pkgs', None)
    new = list_pkgs()
    ret = salt.utils.compare_dicts(old, new)
    if ret:
        __context__.pop('pkg._avail', None)
    return ret


def remove(name=None, pkgs=None, **kwargs):  # pylint: disable=W0613
    '''
    Remove packages

    name
        The name of the package to be removed


    Multiple Package Options:

    pkgs
        A list of packages to delete. Must be passed as a python list. The
        ``name`` parameter will be ignored if this option is passed.

    .. versionadded:: 0.16.0


    Returns a dict containing the changes.

    CLI Example:

    .. code-block:: bash

        salt '*' pkg.remove <package name>
        salt '*' pkg.remove <package1>,<package2>,<package3>
        salt '*' pkg.remove pkgs='["foo", "bar"]'
    '''
    try:
        pkg_params = __salt__['pkg_resource.parse_targets'](name, pkgs)[0]
    except MinionError as exc:
        raise CommandExecutionError(exc)

    old = list_pkgs()
    targets = [x for x in pkg_params if x in old]
    if not targets:
        return {}
    cmd = [_yum(), '-y', 'remove'] + targets
    __salt__['cmd.run'](cmd, output_loglevel='trace')
    __context__.pop('pkg.list_pkgs', None)
    new = list_pkgs()
    ret = salt.utils.compare_dicts(old, new)
    if ret:
        __context__.pop('pkg._avail', None)
    return ret


def purge(name=None, pkgs=None, **kwargs):  # pylint: disable=W0613
    '''
    Package purges are not supported by yum, this function is identical to
    :mod:`pkg.remove <salt.modules.yumpkg.remove>`.

    name
        The name of the package to be purged


    Multiple Package Options:

    pkgs
        A list of packages to delete. Must be passed as a python list. The
        ``name`` parameter will be ignored if this option is passed.

    .. versionadded:: 0.16.0


    Returns a dict containing the changes.

    CLI Example:

    .. code-block:: bash

        salt '*' pkg.purge <package name>
        salt '*' pkg.purge <package1>,<package2>,<package3>
        salt '*' pkg.purge pkgs='["foo", "bar"]'
    '''
    return remove(name=name, pkgs=pkgs)


def hold(name=None, pkgs=None, sources=None, **kwargs):  # pylint: disable=W0613
    '''
    .. versionadded:: 2014.7.0

    Version-lock packages

    .. note::
        Requires the appropriate ``versionlock`` plugin package to be installed:

        - On RHEL 5: ``yum-versionlock``
        - On RHEL 6 & 7: ``yum-plugin-versionlock``
        - On Fedora: ``python-dnf-plugins-extras-versionlock``


    name
        The name of the package to be held.

    Multiple Package Options:

    pkgs
        A list of packages to hold. Must be passed as a python list. The
        ``name`` parameter will be ignored if this option is passed.

    Returns a dict containing the changes.

    CLI Example:

    .. code-block:: bash

        salt '*' pkg.hold <package name>
        salt '*' pkg.hold pkgs='["foo", "bar"]'
    '''
    _check_versionlock()

    if not name and not pkgs and not sources:
        raise SaltInvocationError(
            'One of name, pkgs, or sources must be specified.'
        )
    if pkgs and sources:
        raise SaltInvocationError(
            'Only one of pkgs or sources can be specified.'
        )

    targets = []
    if pkgs:
        targets.extend(pkgs)
    elif sources:
        for source in sources:
            targets.append(next(six.iterkeys(source)))
    else:
        targets.append(name)

    current_locks = list_holds(full=False)
    ret = {}
    for target in targets:
        if isinstance(target, dict):
            target = next(six.iterkeys(target))

        ret[target] = {'name': target,
                       'changes': {},
                       'result': False,
                       'comment': ''}

        if target not in current_locks:
            if 'test' in __opts__ and __opts__['test']:
                ret[target].update(result=None)
                ret[target]['comment'] = ('Package {0} is set to be held.'
                                          .format(target))
            else:
                cmd = [_yum(), 'versionlock', target]
                out = __salt__['cmd.run_all'](cmd, python_shell=False)

                if out['retcode'] == 0:
                    ret[target].update(result=True)
                    ret[target]['comment'] = ('Package {0} is now being held.'
                                              .format(target))
                    ret[target]['changes']['new'] = 'hold'
                    ret[target]['changes']['old'] = ''
                else:
                    ret[target]['comment'] = ('Package {0} was unable to be held.'
                                              .format(target))
        else:
            ret[target].update(result=True)
            ret[target]['comment'] = ('Package {0} is already set to be held.'
                                      .format(target))
    return ret


def unhold(name=None, pkgs=None, sources=None, **kwargs):  # pylint: disable=W0613
    '''
    .. versionadded:: 2014.7.0

    Remove version locks

    .. note::
        Requires the appropriate ``versionlock`` plugin package to be installed:

        - On RHEL 5: ``yum-versionlock``
        - On RHEL 6 & 7: ``yum-plugin-versionlock``
        - On Fedora: ``python-dnf-plugins-extras-versionlock``


    name
        The name of the package to be unheld

    Multiple Package Options:

    pkgs
        A list of packages to unhold. Must be passed as a python list. The
        ``name`` parameter will be ignored if this option is passed.

    Returns a dict containing the changes.

    CLI Example:

    .. code-block:: bash

        salt '*' pkg.unhold <package name>
        salt '*' pkg.unhold pkgs='["foo", "bar"]'
    '''
    _check_versionlock()

    if not name and not pkgs and not sources:
        raise SaltInvocationError(
            'One of name, pkgs, or sources must be specified.'
        )
    if pkgs and sources:
        raise SaltInvocationError(
            'Only one of pkgs or sources can be specified.'
        )

    targets = []
    if pkgs:
        for pkg in salt.utils.repack_dictlist(pkgs):
            targets.append(pkg)
    elif sources:
        for source in sources:
            targets.append(next(iter(source)))
    else:
        targets.append(name)

    # Yum's versionlock plugin doesn't support passing just the package name
    # when removing a lock, so we need to get the full list and then use
    # fnmatch below to find the match.
    current_locks = list_holds(full=_yum() == 'yum')

    ret = {}
    for target in targets:
        if isinstance(target, dict):
            target = next(six.iterkeys(target))

        ret[target] = {'name': target,
                       'changes': {},
                       'result': False,
                       'comment': ''}

        if _yum() == 'dnf':
            search_locks = [x for x in current_locks if x == target]
        else:
            # To accommodate yum versionlock's lack of support for removing
            # locks using just the package name, we have to use fnmatch to do
            # glob matching on the target name, and then for each matching
            # expression double-check that the package name (obtained via
            # _get_hold()) matches the targeted package.
            search_locks = [
                x for x in current_locks
                if fnmatch.fnmatch(x, '*{0}*'.format(target))
                and target == _get_hold(x, full=False)
            ]

        if search_locks:
            if __opts__['test']:
                ret[target].update(result=None)
                ret[target]['comment'] = ('Package {0} is set to be unheld.'
                                          .format(target))
            else:
                cmd = [_yum(), 'versionlock', 'delete'] + search_locks
                out = __salt__['cmd.run_all'](cmd, python_shell=False)

                if out['retcode'] == 0:
                    ret[target].update(result=True)
                    ret[target]['comment'] = ('Package {0} is no longer held.'
                                              .format(target))
                    ret[target]['changes']['new'] = ''
                    ret[target]['changes']['old'] = 'hold'
                else:
                    ret[target]['comment'] = ('Package {0} was unable to be '
                                              'unheld.'.format(target))
        else:
            ret[target].update(result=True)
            ret[target]['comment'] = ('Package {0} is not being held.'
                                      .format(target))
    return ret


def list_holds(pattern=__HOLD_PATTERN, full=True):
    r'''
    .. versionchanged:: Boron,2015.8.4,2015.5.10
        Function renamed from ``pkg.get_locked_pkgs`` to ``pkg.list_holds``.

    List information on locked packages

    .. note::
        Requires the appropriate ``versionlock`` plugin package to be installed:

        - On RHEL 5: ``yum-versionlock``
        - On RHEL 6 & 7: ``yum-plugin-versionlock``
        - On Fedora: ``python-dnf-plugins-extras-versionlock``

    pattern : \w+(?:[.-][^-]+)*
        Regular expression used to match the package name

    full : True
        Show the full hold definition including version and epoch. Set to
        ``False`` to return just the name of the package(s) being held.


    CLI Example:

    .. code-block:: bash

        salt '*' pkg.list_holds
        salt '*' pkg.list_holds full=False
    '''
    _check_versionlock()

    out = __salt__['cmd.run']([_yum(), 'versionlock', 'list'],
                              python_shell=False)
    ret = []
    for line in out.splitlines():
        match = _get_hold(line, pattern=pattern, full=full)
        if match is not None:
            ret.append(match)
    return ret

get_locked_packages = salt.utils.alias_function(list_holds, 'get_locked_packages')


def verify(*names, **kwargs):
    '''
    .. versionadded:: 2014.1.0

    Runs an rpm -Va on a system, and returns the results in a dict

    Files with an attribute of config, doc, ghost, license or readme in the
    package header can be ignored using the ``ignore_types`` keyword argument

    CLI Example:

    .. code-block:: bash

        salt '*' pkg.verify
        salt '*' pkg.verify httpd
        salt '*' pkg.verify 'httpd postfix'
        salt '*' pkg.verify 'httpd postfix' ignore_types=['config','doc']
    '''
    return __salt__['lowpkg.verify'](*names, **kwargs)


def group_list():
    '''
    .. versionadded:: 2014.1.0

    Lists all groups known by yum on this system

    CLI Example:

    .. code-block:: bash

        salt '*' pkg.group_list
    '''
    ret = {'installed': [],
           'available': [],
           'installed environments': [],
           'available environments': [],
           'available languages': {}}

    section_map = {
        'installed groups:': 'installed',
        'available groups:': 'available',
        'installed environment groups:': 'installed environments',
        'available environment groups:': 'available environments',
        'available language groups:': 'available languages',
    }

    out = __salt__['cmd.run_stdout'](
        [_yum(), 'grouplist', 'hidden'],
        output_loglevel='trace',
        python_shell=False
    )
    key = None
    for line in out.splitlines():
        line_lc = line.lower()
        if line_lc == 'done':
            break

        section_lookup = section_map.get(line_lc)
        if section_lookup is not None and section_lookup != key:
            key = section_lookup
            continue

        # Ignore any administrative comments (plugin info, repo info, etc.)
        if key is None:
            continue

        line = line.strip()
        if key != 'available languages':
            ret[key].append(line)
        else:
            match = re.match(r'(.+) \[(.+)\]', line)
            if match:
                name, lang = match.groups()
                ret[key][line] = {'name': name, 'language': lang}
    return ret


def group_info(name, expand=False):
    '''
    .. versionadded:: 2014.1.0
    .. versionchanged:: Boron,2015.8.4,2015.5.10
        The return data has changed. A new key ``type`` has been added to
        distinguish environment groups from package groups. Also, keys for the
        group name and group ID have been added. The ``mandatory packages``,
        ``optional packages``, and ``default packages`` keys have been renamed
        to ``mandatory``, ``optional``, and ``default`` for accuracy, as
        environment groups include other groups, and not packages. Finally,
        this function now properly identifies conditional packages.

    Lists packages belonging to a certain group

    CLI Example:

    .. code-block:: bash

        salt '*' pkg.group_info 'Perl Support'
    '''
    pkgtypes = ('mandatory', 'optional', 'default', 'conditional')
    ret = {}
    for pkgtype in pkgtypes:
        ret[pkgtype] = set()

    cmd = [_yum(), '--quiet', 'groupinfo', name]
    out = __salt__['cmd.run_stdout'](
        cmd,
        output_loglevel='trace',
        python_shell=False
    )

    g_info = {}
    for line in out.splitlines():
        try:
            key, value = [x.strip() for x in line.split(':')]
            g_info[key.lower()] = value
        except ValueError:
            continue

    if 'environment group' in g_info:
        ret['type'] = 'environment group'
    elif 'group' in g_info:
        ret['type'] = 'package group'

    ret['group'] = g_info.get('environment group') or g_info.get('group')
    ret['id'] = g_info.get('environment-id') or g_info.get('group-id')
    if not ret['group'] and not ret['id']:
        raise CommandExecutionError('Group \'{0}\' not found'.format(name))

    ret['description'] = g_info.get('description', '')

    pkgtypes_capturegroup = '(' + '|'.join(pkgtypes) + ')'
    for pkgtype in pkgtypes:
        target_found = False
        for line in out.splitlines():
            line = line.strip().lstrip(string.punctuation)
            match = re.match(
                pkgtypes_capturegroup + r' (?:groups|packages):\s*$',
                line.lower()
            )
            if match:
                if target_found:
                    # We've reached a new section, break from loop
                    break
                else:
                    if match.group(1) == pkgtype:
                        # We've reached the targeted section
                        target_found = True
                    continue
            if target_found:
                if expand and ret['type'] == 'environment group':
                    expanded = group_info(line, expand=True)
                    # Don't shadow the pkgtype variable from the outer loop
                    for p_type in pkgtypes:
                        ret[p_type].update(set(expanded[p_type]))
                else:
                    ret[pkgtype].add(line)

    for pkgtype in pkgtypes:
        ret[pkgtype] = sorted(ret[pkgtype])

    return ret


def group_diff(name):
    '''
    .. versionadded:: 2014.1.0
    .. versionchanged:: Boron,2015.8.4,2015.5.10
        Environment groups are now supported. The key names have been renamed,
        similar to the changes made in :py:func:`pkg.group_info
        <salt.modules.yumpkg.group_info>`.

    Lists packages belonging to a certain group, and which are installed

    CLI Example:

    .. code-block:: bash

        salt '*' pkg.group_diff 'Perl Support'
    '''
    pkgtypes = ('mandatory', 'optional', 'default', 'conditional')
    ret = {}
    for pkgtype in pkgtypes:
        ret[pkgtype] = {'installed': [], 'not installed': []}

    pkgs = list_pkgs()
    group_pkgs = group_info(name, expand=True)
    for pkgtype in pkgtypes:
        for member in group_pkgs.get(pkgtype, []):
            if member in pkgs:
                ret[pkgtype]['installed'].append(member)
            else:
                ret[pkgtype]['not installed'].append(member)
    return ret


def group_install(name,
                  skip=(),
                  include=(),
                  **kwargs):
    '''
    .. versionadded:: 2014.1.0

    Install the passed package group(s). This is basically a wrapper around
    :py:func:`pkg.install <salt.modules.yumpkg.install>`, which performs
    package group resolution for the user. This function is currently
    considered experimental, and should be expected to undergo changes.

    name
        Package group to install. To install more than one group, either use a
        comma-separated list or pass the value as a python list.

        CLI Examples:

        .. code-block:: bash

            salt '*' pkg.group_install 'Group 1'
            salt '*' pkg.group_install 'Group 1,Group 2'
            salt '*' pkg.group_install '["Group 1", "Group 2"]'

    skip
        Packages that would normally be installed by the package group
        ("default" packages), which should not be installed. Can be passed
        either as a comma-separated list or a python list.

        CLI Examples:

        .. code-block:: bash

            salt '*' pkg.group_install 'My Group' skip='foo,bar'
            salt '*' pkg.group_install 'My Group' skip='["foo", "bar"]'

    include
        Packages which are included in a group, which would not normally be
        installed by a ``yum groupinstall`` ("optional" packages). Note that
        this will not enforce group membership; if you include packages which
        are not members of the specified groups, they will still be installed.
        Can be passed either as a comma-separated list or a python list.

        CLI Examples:

        .. code-block:: bash

            salt '*' pkg.group_install 'My Group' include='foo,bar'
            salt '*' pkg.group_install 'My Group' include='["foo", "bar"]'

    .. note::

        Because this is essentially a wrapper around pkg.install, any argument
        which can be passed to pkg.install may also be included here, and it
        will be passed along wholesale.
    '''
    groups = name.split(',') if isinstance(name, six.string_types) else name

    if not groups:
        raise SaltInvocationError('no groups specified')
    elif not isinstance(groups, list):
        raise SaltInvocationError('\'groups\' must be a list')

    # pylint: disable=maybe-no-member
    if isinstance(skip, six.string_types):
        skip = skip.split(',')
    if not isinstance(skip, (list, tuple)):
        raise SaltInvocationError('\'skip\' must be a list')

    if isinstance(include, six.string_types):
        include = include.split(',')
    if not isinstance(include, (list, tuple)):
        raise SaltInvocationError('\'include\' must be a list')
    # pylint: enable=maybe-no-member

    targets = []
    for group in groups:
        group_detail = group_info(group)
        targets.extend(group_detail.get('mandatory packages', []))
        targets.extend(
            [pkg for pkg in group_detail.get('default packages', [])
             if pkg not in skip]
        )
    if include:
        targets.extend(include)

    # Don't install packages that are already installed, install() isn't smart
    # enough to make this distinction.
    pkgs = [x for x in targets if x not in list_pkgs()]
    if not pkgs:
        return {}

    return install(pkgs=pkgs, **kwargs)

<<<<<<< HEAD
groupinstall = salt.utils.alias_function(group_install, 'groupinstall')

=======
>>>>>>> cd3400e6

def list_repos(basedir=None):
    '''
    Lists all repos in <basedir> (default: all dirs in `reposdir` yum option).

    CLI Example:

    .. code-block:: bash

        salt '*' pkg.list_repos
        salt '*' pkg.list_repos basedir=/path/to/dir
        salt '*' pkg.list_repos basedir=/path/to/dir,/path/to/another/dir
    '''

    basedirs = _normalize_basedir(basedir)
    repos = {}
    log.debug('Searching for repos in %s', basedirs)
    for bdir in basedirs:
        if not os.path.exists(bdir):
            continue
        for repofile in os.listdir(bdir):
            repopath = '{0}/{1}'.format(bdir, repofile)
            if not repofile.endswith('.repo'):
                continue
            filerepos = _parse_repo_file(repopath)[1]
            for reponame in filerepos.keys():
                repo = filerepos[reponame]
                repo['file'] = repopath
                repos[reponame] = repo
    return repos


def get_repo(repo, basedir=None, **kwargs):  # pylint: disable=W0613
    '''
    Display a repo from <basedir> (default basedir: all dirs in ``reposdir``
    yum option).

    CLI Examples:

    .. code-block:: bash

        salt '*' pkg.get_repo myrepo
        salt '*' pkg.get_repo myrepo basedir=/path/to/dir
        salt '*' pkg.get_repo myrepo basedir=/path/to/dir,/path/to/another/dir
    '''
    repos = list_repos(basedir)

    # Find out what file the repo lives in
    repofile = ''
    for arepo in six.iterkeys(repos):
        if arepo == repo:
            repofile = repos[arepo]['file']

    if repofile:
        # Return just one repo
        filerepos = _parse_repo_file(repofile)[1]
        return filerepos[repo]
    return {}


def del_repo(repo, basedir=None, **kwargs):  # pylint: disable=W0613
    '''
    Delete a repo from <basedir> (default basedir: all dirs in `reposdir` yum option).

    If the .repo file that the repo exists in does not contain any other repo
    configuration, the file itself will be deleted.

    CLI Examples:

    .. code-block:: bash

        salt '*' pkg.del_repo myrepo
        salt '*' pkg.del_repo myrepo basedir=/path/to/dir
        salt '*' pkg.del_repo myrepo basedir=/path/to/dir,/path/to/another/dir
    '''
    # this is so we know which dirs are searched for our error messages below
    basedirs = _normalize_basedir(basedir)
    repos = list_repos(basedirs)

    if repo not in repos:
        return 'Error: the {0} repo does not exist in {1}'.format(
            repo, basedirs)

    # Find out what file the repo lives in
    repofile = ''
    for arepo in repos:
        if arepo == repo:
            repofile = repos[arepo]['file']

    # See if the repo is the only one in the file
    onlyrepo = True
    for arepo in six.iterkeys(repos):
        if arepo == repo:
            continue
        if repos[arepo]['file'] == repofile:
            onlyrepo = False

    # If this is the only repo in the file, delete the file itself
    if onlyrepo:
        os.remove(repofile)
        return 'File {0} containing repo {1} has been removed'.format(
            repofile, repo)

    # There must be other repos in this file, write the file with them
    header, filerepos = _parse_repo_file(repofile)
    content = header
    for stanza in six.iterkeys(filerepos):
        if stanza == repo:
            continue
        comments = ''
        if 'comments' in filerepos[stanza]:
            comments = '\n'.join(filerepos[stanza]['comments'])
            del filerepos[stanza]['comments']
        content += '\n[{0}]'.format(stanza)
        for line in filerepos[stanza]:
            content += '\n{0}={1}'.format(line, filerepos[stanza][line])
        content += '\n{0}\n'.format(comments)

    with salt.utils.fopen(repofile, 'w') as fileout:
        fileout.write(content)

    return 'Repo {0} has been removed from {1}'.format(repo, repofile)


def mod_repo(repo, basedir=None, **kwargs):
    '''
    Modify one or more values for a repo. If the repo does not exist, it will
    be created, so long as the following values are specified:

    repo
        name by which the yum refers to the repo
    name
        a human-readable name for the repo
    baseurl
        the URL for yum to reference
    mirrorlist
        the URL for yum to reference

    Key/Value pairs may also be removed from a repo's configuration by setting
    a key to a blank value. Bear in mind that a name cannot be deleted, and a
    baseurl can only be deleted if a mirrorlist is specified (or vice versa).

    CLI Examples:

    .. code-block:: bash

        salt '*' pkg.mod_repo reponame enabled=1 gpgcheck=1
        salt '*' pkg.mod_repo reponame basedir=/path/to/dir enabled=1
        salt '*' pkg.mod_repo reponame baseurl= mirrorlist=http://host.com/
    '''
    # Filter out '__pub' arguments, as well as saltenv
    repo_opts = dict(
        (x, kwargs[x]) for x in kwargs
        if not x.startswith('__') and x not in ('saltenv',)
    )

    if all(x in repo_opts for x in ('mirrorlist', 'baseurl')):
        raise SaltInvocationError(
            'Only one of \'mirrorlist\' and \'baseurl\' can be specified'
        )

    # Build a list of keys to be deleted
    todelete = []
    for key in repo_opts:
        if repo_opts[key] != 0 and not repo_opts[key]:
            del repo_opts[key]
            todelete.append(key)

    # convert disabled=True to enabled=0 from pkgrepo state
    if 'disabled' in repo_opts:
        kw_disabled = repo_opts['disabled']
        if kw_disabled is True or str(kw_disabled).lower() == 'true':
            repo_opts['enabled'] = 0
        del repo_opts['disabled']
        todelete.append('disabled')

    # Add baseurl or mirrorlist to the 'todelete' list if the other was
    # specified in the repo_opts
    if 'mirrorlist' in repo_opts:
        todelete.append('baseurl')
    elif 'baseurl' in repo_opts:
        todelete.append('mirrorlist')

    # Fail if the user tried to delete the name
    if 'name' in todelete:
        raise SaltInvocationError('The repo name cannot be deleted')

    # Give the user the ability to change the basedir
    repos = {}
    basedirs = _normalize_basedir(basedir)
    repos = list_repos(basedirs)

    repofile = ''
    header = ''
    filerepos = {}
    if repo not in repos:
        # If the repo doesn't exist, create it in a new file in the first
        # repo directory that exists
        newdir = None
        for d in basedirs:
            if os.path.exists(d):
                newdir = d
                break
        if not newdir:
            raise SaltInvocationError(
                'The repo does not exist and needs to be created, but none '
                'of the following basedir directories exist: {0}'.format(basedirs)
            )

        repofile = '{0}/{1}.repo'.format(newdir, repo)

        if 'name' not in repo_opts:
            raise SaltInvocationError(
                'The repo does not exist and needs to be created, but a name '
                'was not given'
            )

        if 'baseurl' not in repo_opts and 'mirrorlist' not in repo_opts:
            raise SaltInvocationError(
                'The repo does not exist and needs to be created, but either '
                'a baseurl or a mirrorlist needs to be given'
            )
        filerepos[repo] = {}
    else:
        # The repo does exist, open its file
        repofile = repos[repo]['file']
        header, filerepos = _parse_repo_file(repofile)

    # Error out if they tried to delete baseurl or mirrorlist improperly
    if 'baseurl' in todelete:
        if 'mirrorlist' not in repo_opts and 'mirrorlist' \
                not in filerepos[repo]:
            raise SaltInvocationError(
                'Cannot delete baseurl without specifying mirrorlist'
            )
    if 'mirrorlist' in todelete:
        if 'baseurl' not in repo_opts and 'baseurl' \
                not in filerepos[repo]:
            raise SaltInvocationError(
                'Cannot delete mirrorlist without specifying baseurl'
            )

    # Delete anything in the todelete list
    for key in todelete:
        if key in six.iterkeys(filerepos[repo].copy()):
            del filerepos[repo][key]

    # Old file or new, write out the repos(s)
    filerepos[repo].update(repo_opts)
    content = header
    for stanza in six.iterkeys(filerepos):
        comments = ''
        if 'comments' in six.iterkeys(filerepos[stanza]):
            comments = '\n'.join(filerepos[stanza]['comments'])
            del filerepos[stanza]['comments']
        content += '\n[{0}]'.format(stanza)
        for line in six.iterkeys(filerepos[stanza]):
            content += '\n{0}={1}'.format(line, filerepos[stanza][line])
        content += '\n{0}\n'.format(comments)

    with salt.utils.fopen(repofile, 'w') as fileout:
        fileout.write(content)

    return {repofile: filerepos}


def _parse_repo_file(filename):
    '''
    Turn a single repo file into a dict
    '''
    repos = {}
    header = ''
    repo = ''
    with salt.utils.fopen(filename, 'r') as rfile:
        for line in rfile:
            if line.startswith('['):
                repo = line.strip().replace('[', '').replace(']', '')
                repos[repo] = {}

            # Even though these are essentially uselss, I want to allow the
            # user to maintain their own comments, etc
            if not line:
                if not repo:
                    header += line
            if line.startswith('#'):
                if not repo:
                    header += line
                else:
                    if 'comments' not in repos[repo]:
                        repos[repo]['comments'] = []
                    repos[repo]['comments'].append(line.strip())
                continue

            # These are the actual configuration lines that matter
            if '=' in line:
                try:
                    comps = line.strip().split('=')
                    repos[repo][comps[0].strip()] = '='.join(comps[1:])
                except KeyError:
                    log.error(
                        'Failed to parse line in %s, offending line was '
                        '\'%s\'', filename, line.rstrip()
                    )

    return (header, repos)


def file_list(*packages):
    '''
    .. versionadded:: 2014.1.0

    List the files that belong to a package. Not specifying any packages will
    return a list of *every* file on the system's rpm database (not generally
    recommended).

    CLI Examples:

    .. code-block:: bash

        salt '*' pkg.file_list httpd
        salt '*' pkg.file_list httpd postfix
        salt '*' pkg.file_list
    '''
    return __salt__['lowpkg.file_list'](*packages)


def file_dict(*packages):
    '''
    .. versionadded:: 2014.1.0

    List the files that belong to a package, grouped by package. Not
    specifying any packages will return a list of *every* file on the system's
    rpm database (not generally recommended).

    CLI Examples:

    .. code-block:: bash

        salt '*' pkg.file_list httpd
        salt '*' pkg.file_list httpd postfix
        salt '*' pkg.file_list
    '''
    return __salt__['lowpkg.file_dict'](*packages)


def expand_repo_def(repokwargs):
    '''
    Take a repository definition and expand it to the full pkg repository dict
    that can be used for comparison. This is a helper function to make
    certain repo managers sane for comparison in the pkgrepo states.

    There is no use to calling this function via the CLI.
    '''
    # YUM doesn't need the data massaged.
    return repokwargs


def owner(*paths):
    '''
    .. versionadded:: 2014.7.0

    Return the name of the package that owns the file. Multiple file paths can
    be passed. Like :mod:`pkg.version <salt.modules.yumpkg.version`, if a
    single path is passed, a string will be returned, and if multiple paths are
    passed, a dictionary of file/package name pairs will be returned.

    If the file is not owned by a package, or is not present on the minion,
    then an empty string will be returned for that path.

    CLI Examples:

    .. code-block:: bash

        salt '*' pkg.owner /usr/bin/apachectl
        salt '*' pkg.owner /usr/bin/apachectl /etc/httpd/conf/httpd.conf
    '''
    if not paths:
        return ''
    ret = {}
    for path in paths:
        ret[path] = __salt__['cmd.run_stdout'](
            ['rpm', '-qf', '--queryformat', '%{NAME}', path],
            output_loglevel='trace',
            python_shell=False
        )
        if 'not owned' in ret[path].lower():
            ret[path] = ''
    if len(ret) == 1:
        return next(six.itervalues(ret))
    return ret


def modified(*packages, **flags):
    '''
    List the modified files that belong to a package. Not specifying any packages
    will return a list of _all_ modified files on the system's RPM database.

    .. versionadded:: 2015.5.0

    Filtering by flags (True or False):

    size
        Include only files where size changed.

    mode
        Include only files which file's mode has been changed.

    checksum
        Include only files which MD5 checksum has been changed.

    device
        Include only files which major and minor numbers has been changed.

    symlink
        Include only files which are symbolic link contents.

    owner
        Include only files where owner has been changed.

    group
        Include only files where group has been changed.

    time
        Include only files where modification time of the file has been
        changed.

    capabilities
        Include only files where capabilities differ or not. Note: supported
        only on newer RPM versions.

    CLI Examples:

    .. code-block:: bash

        salt '*' pkg.modified
        salt '*' pkg.modified httpd
        salt '*' pkg.modified httpd postfix
        salt '*' pkg.modified httpd owner=True group=False
    '''

    return __salt__['lowpkg.modified'](*packages, **flags)


@decorators.which('yumdownloader')
def download(*packages):
    '''
    .. versionadded:: 2015.5.0

    Download packages to the local disk. Requires ``yumdownloader`` from
    ``yum-utils`` package.

    .. note::

        ``yum-utils`` will already be installed on the minion if the package
        was installed from the Fedora / EPEL repositories.

    CLI example:

    .. code-block:: bash

        salt '*' pkg.download httpd
        salt '*' pkg.download httpd postfix
    '''
    if not packages:
        raise SaltInvocationError('No packages were specified')

    CACHE_DIR = '/var/cache/yum/packages'
    if not os.path.exists(CACHE_DIR):
        os.makedirs(CACHE_DIR)
    cached_pkgs = os.listdir(CACHE_DIR)
    to_purge = []
    for pkg in packages:
        to_purge.extend([os.path.join(CACHE_DIR, x)
                         for x in cached_pkgs
                         if x.startswith('{0}-'.format(pkg))])
    for purge_target in set(to_purge):
        log.debug('Removing cached package %s', purge_target)
        try:
            os.unlink(purge_target)
        except OSError as exc:
            log.error('Unable to remove %s: %s', purge_target, exc)

    __salt__['cmd.run'](
        'yumdownloader -q {0} --destdir={1}'.format(
            ' '.join(packages), CACHE_DIR
        ),
        output_loglevel='trace'
    )
    ret = {}
    for dld_result in os.listdir(CACHE_DIR):
        if not dld_result.endswith('.rpm'):
            continue
        pkg_name = None
        pkg_file = None
        for query_pkg in packages:
            if dld_result.startswith('{0}-'.format(query_pkg)):
                pkg_name = query_pkg
                pkg_file = dld_result
                break
        if pkg_file is not None:
            ret[pkg_name] = os.path.join(CACHE_DIR, pkg_file)

    if not ret:
        raise CommandExecutionError(
            'Unable to download any of the following packages: {0}'
            .format(', '.join(packages))
        )

    failed = [x for x in packages if x not in ret]
    if failed:
        ret['_error'] = ('The following package(s) failed to download: {0}'
                         .format(', '.join(failed)))
    return ret


def diff(*paths):
    '''
    Return a formatted diff between current files and original in a package.
    NOTE: this function includes all files (configuration and not), but does
    not work on binary content.

    :param path: Full path to the installed file
    :return: Difference string or raises and exception if examined file is binary.

    CLI example:

    .. code-block:: bash

        salt '*' pkg.diff /etc/apache2/httpd.conf /etc/sudoers
    '''
    ret = {}

    pkg_to_paths = {}
    for pth in paths:
        pth_pkg = __salt__['lowpkg.owner'](pth)
        if not pth_pkg:
            ret[pth] = os.path.exists(pth) and 'Not managed' or 'N/A'
        else:
            if pkg_to_paths.get(pth_pkg) is None:
                pkg_to_paths[pth_pkg] = []
            pkg_to_paths[pth_pkg].append(pth)

    if pkg_to_paths:
        local_pkgs = __salt__['pkg.download'](*pkg_to_paths.keys())
        for pkg, files in pkg_to_paths.items():
            for path in files:
                ret[path] = __salt__['lowpkg.diff'](
                    local_pkgs[pkg]['path'], path) or 'Unchanged'

    return ret<|MERGE_RESOLUTION|>--- conflicted
+++ resolved
@@ -30,10 +30,7 @@
 from distutils.version import LooseVersion as _LooseVersion  # pylint: disable=no-name-in-module,import-error
 
 # pylint: disable=import-error,redefined-builtin
-<<<<<<< HEAD
 # Import 3rd-party libs
-=======
->>>>>>> cd3400e6
 from salt.ext import six
 from salt.ext.six.moves import zip
 
@@ -328,18 +325,10 @@
             # This is good, because --repo does not work at all (see
             # https://bugzilla.redhat.com/show_bug.cgi?id=1299261 for more
             # information). Using --repoid here so this will actually work.
-<<<<<<< HEAD
-            ret.append('--repoid=\'{0}\''.format(fromrepo))
-        else:
-            ret.append(
-                '--disablerepo=\'*\' --enablerepo=\'{0}\''.format(fromrepo)
-            )
-=======
             ret.append('--repoid={0}'.format(fromrepo))
         else:
             ret.extend(['--disablerepo=*',
                         '--enablerepo={0}'.format(fromrepo)])
->>>>>>> cd3400e6
     else:
         if disablerepo:
             if use_dnf_repoquery:
@@ -347,26 +336,16 @@
                     'ignoring disablerepo, not supported in dnf repoquery'
                 )
             else:
-<<<<<<< HEAD
-                log.info('Disabling repo \'{0}\''.format(disablerepo))
-                ret.append('--disablerepo=\'{0}\''.format(disablerepo))
-=======
                 log.info('Disabling repo \'%s\'', disablerepo)
                 ret.append('--disablerepo={0}'.format(disablerepo))
->>>>>>> cd3400e6
         if enablerepo:
             if use_dnf_repoquery:
                 log.warning(
                     'ignoring enablerepo, not supported in dnf repoquery'
                 )
             else:
-<<<<<<< HEAD
-                log.info('Enabling repo \'{0}\''.format(enablerepo))
-                ret.append('--enablerepo=\'{0}\''.format(enablerepo))
-=======
                 log.info('Enabling repo \'%s\'', enablerepo)
                 ret.append('--enablerepo={0}'.format(enablerepo))
->>>>>>> cd3400e6
     return ret
 
 
@@ -384,11 +363,7 @@
             )
             return []
         else:
-<<<<<<< HEAD
-            log.info('Disabling excludes for \'{0}\''.format(disable_excludes))
-=======
             log.info('Disabling excludes for \'%s\'', disable_excludes)
->>>>>>> cd3400e6
             return ['--disableexcludes=\'{0}\''.format(disable_excludes)]
     return []
 
@@ -403,11 +378,7 @@
 
     ret = []
     if branch:
-<<<<<<< HEAD
-        log.info('Adding branch \'{0}\''.format(branch))
-=======
         log.info('Adding branch \'%s\'', branch)
->>>>>>> cd3400e6
         ret.append('--branch=\'{0}\''.format(branch))
     return ret
 
@@ -475,14 +446,9 @@
                     conf[opt] = cp.get('main', opt)
         else:
             log.warning(
-<<<<<<< HEAD
-                'Could not find [main] section in {0}, using internal '
-                'defaults'.format(fn)
-=======
                 'Could not find [main] section in %s, using internal '
                 'defaults',
                 fn
->>>>>>> cd3400e6
             )
 
     return conf
@@ -624,16 +590,9 @@
             if not all([x in cur_pkgs for x in names]):
                 log.error(
                     'Problem encountered getting latest version for the '
-<<<<<<< HEAD
-                    'following package(s): {0}. Stderr follows: \n{1}'.format(
-                        ', '.join(names),
-                        out['stderr']
-                    )
-=======
                     'following package(s): %s. Stderr follows: \n%s',
                     ', '.join(names),
                     out['stderr']
->>>>>>> cd3400e6
                 )
         updates = []
     else:
@@ -954,13 +913,14 @@
                                   python_shell=False)
     if out['retcode'] != 0 and 'Error:' in out:
         return {}
-<<<<<<< HEAD
 
     return dict([(x.name, x.version) for x in _yum_pkginfo(out['stdout'])])
 
 
 def info_installed(*names):
     '''
+    .. versionadded:: 2015.8.1
+
     Return the information of the named package(s), installed on the system.
 
     CLI example:
@@ -983,10 +943,6 @@
         ret[pkg_name] = t_nfo
 
     return ret
-=======
-
-    return dict([(x.name, x.version) for x in _yum_pkginfo(out['stdout'])])
->>>>>>> cd3400e6
 
 
 def check_db(*names, **kwargs):
@@ -1118,10 +1074,7 @@
 
     __salt__['cmd.run'](clean_cmd, python_shell=False)
     result = __salt__['cmd.retcode'](update_cmd,
-<<<<<<< HEAD
-=======
                                      output_loglevel='trace',
->>>>>>> cd3400e6
                                      ignore_retcode=True,
                                      python_shell=False)
     return retcodes.get(result, False)
@@ -1297,7 +1250,6 @@
     else:
         pkg_params_items = []
         for pkg_source in pkg_params:
-<<<<<<< HEAD
             if 'lowpkg.bin_pkg_info' in __salt__:
                 rpm_info = __salt__['lowpkg.bin_pkg_info'](pkg_source)
             else:
@@ -1314,9 +1266,6 @@
                 pkg_params_items.append(
                     [rpm_info['name'], pkg_source, rpm_info['version']]
                 )
-=======
-            pkg_params_items.append([pkg_source])
->>>>>>> cd3400e6
 
     for pkg_item_list in pkg_params_items:
         if pkg_type == 'repository':
@@ -2100,11 +2049,8 @@
 
     return install(pkgs=pkgs, **kwargs)
 
-<<<<<<< HEAD
 groupinstall = salt.utils.alias_function(group_install, 'groupinstall')
 
-=======
->>>>>>> cd3400e6
 
 def list_repos(basedir=None):
     '''
