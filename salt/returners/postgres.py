--- conflicted
+++ resolved
@@ -80,12 +80,9 @@
 # Import python libs
 import json
 
-<<<<<<< HEAD
-import salt.returners
-=======
 # Import Salt libs
 import salt.utils
->>>>>>> 3f239422
+import salt.returners
 
 # Import third party libs
 try:
