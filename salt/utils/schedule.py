--- conflicted
+++ resolved
@@ -224,6 +224,7 @@
 import salt.utils
 import salt.utils.jid
 import salt.utils.process
+import salt.utils.args
 import salt.payload
 import salt.syspaths
 from salt.utils.odict import OrderedDict
@@ -246,20 +247,7 @@
     _CRON_SUPPORTED = True
 except ImportError:
     _CRON_SUPPORTED = False
-<<<<<<< HEAD
-# pylint: disable=import-error
-=======
-import yaml
-
-# Import Salt libs
-import salt.utils
-import salt.utils.process
-import salt.utils.args
-from salt.utils.odict import OrderedDict
-from salt.utils.process import os_is_running
-import salt.payload
-import salt.syspaths
->>>>>>> 971cfb36
+# pylint: enable=import-error
 
 log = logging.getLogger(__name__)
 
