--- conflicted
+++ resolved
@@ -2295,12 +2295,8 @@
             elif mopts['state_top'].startswith('/'):
                 opts['state_top'] = salt.utils.url.create(mopts['state_top'][1:])
             else:
-<<<<<<< HEAD
                 opts['state_top'] = salt.utils.url.create(mopts['state_top'])
-=======
-                opts['state_top'] = os.path.join('salt://', mopts['state_top'])
             opts['state_top_saltenv'] = mopts.get('state_top_saltenv', None)
->>>>>>> af2326af
             opts['nodegroups'] = mopts.get('nodegroups', {})
             opts['state_auto_order'] = mopts.get(
                 'state_auto_order',
@@ -2346,9 +2342,9 @@
                 )
             ]
         else:
-<<<<<<< HEAD
             found = 0
-            for saltenv in self._get_envs():
+            if self.opts.get('state_top_saltenv', False):
+                saltenv = self.opts['state_top_saltenv']
                 contents = self.client.cache_file(
                     self.opts['state_top'],
                     saltenv
@@ -2366,37 +2362,28 @@
                         saltenv=saltenv
                     )
                 )
-
-        if found == 0:
-            log.error('No contents found in top file')
-=======
-            if self.opts.get('state_top_saltenv', False):
-                saltenv = self.opts['state_top_saltenv']
-                tops[saltenv].append(
+            else:
+                for saltenv in self._get_envs():
+                    contents = self.client.cache_file(
+                        self.opts['state_top'],
+                        saltenv
+                    )
+                    if contents:
+                        found = found + 1
+                    else:
+                        log.debug('No contents loaded for env: {0}'.format(saltenv))
+
+                    tops[saltenv].append(
                         compile_template(
-                            self.client.cache_file(
-                                self.opts['state_top'],
-                                saltenv
-                                ),
+                            contents,
                             self.state.rend,
                             self.state.opts['renderer'],
                             saltenv=saltenv
-                            )
                         )
-            else:
-                for saltenv in self._get_envs():
-                    tops[saltenv].append(
-                            compile_template(
-                                self.client.cache_file(
-                                    self.opts['state_top'],
-                                    saltenv
-                                    ),
-                                self.state.rend,
-                                self.state.opts['renderer'],
-                                saltenv=saltenv
-                                )
-                            )
->>>>>>> af2326af
+                    )
+
+        if found == 0:
+            log.error('No contents found in top file')
 
         # Search initial top files for includes
         for saltenv, ctops in six.iteritems(tops):
