--- conflicted
+++ resolved
@@ -1712,98 +1712,7 @@
                 if socks.get(self.epull_sock) == zmq.POLLIN:
                     package = self.epull_sock.recv(zmq.NOBLOCK)
                     try:
-<<<<<<< HEAD
                         self.handle_event(package)
-=======
-                        if package.startswith('module_refresh'):
-                            self.module_refresh()
-                        elif package.startswith('pillar_refresh'):
-                            self.pillar_refresh()
-                        elif package.startswith('manage_schedule'):
-                            self.manage_schedule(package)
-                        elif package.startswith('grains_refresh'):
-                            if self.grains_cache != self.opts['grains']:
-                                self.pillar_refresh(force_refresh=True)
-                                self.grains_cache = self.opts['grains']
-                        elif package.startswith('environ_setenv'):
-                            self.environ_setenv(package)
-                        elif package.startswith('fire_master'):
-                            tag, data = salt.utils.event.MinionEvent.unpack(package)
-                            log.debug('Forwarding master event tag={tag}'.format(tag=data['tag']))
-                            self._fire_master(data['data'], data['tag'], data['events'], data['pretag'])
-                        elif package.startswith('__master_disconnected'):
-                            if self.connected:
-                                # we are not connected anymore
-                                self.connected = False
-                                # modify the scheduled job to fire only on reconnect
-                                schedule = {
-                                   'function': 'status.master',
-                                   'seconds': self.opts['master_alive_interval'],
-                                   'jid_include': True,
-                                   'maxrunning': 2,
-                                   'kwargs': {'master_ip': self.opts['master'],
-                                              'connected': False}
-                                }
-                                self.schedule.modify_job(name='__master_alive',
-                                                         schedule=schedule)
-
-                                log.info('Connection to master {0} lost'.format(self.opts['master']))
-
-                                if self.opts['master_type'] == 'failover':
-                                    log.info('Trying to tune in to next master from master-list')
-
-                                    # if eval_master finds a new master for us, self.connected
-                                    # will be True again on successful master authentication
-                                    self.opts['master'] = self.eval_master(opts=self.opts,
-                                                                           failed=True)
-                                    if self.connected:
-                                        # re-init the subsystems to work with the new master
-                                        log.info('Re-initialising subsystems for new '
-                                                 'master {0}'.format(self.opts['master']))
-                                        del self.socket
-                                        del self.context
-                                        del self.poller
-                                        self._init_context_and_poller()
-                                        self.socket = self.context.socket(zmq.SUB)
-                                        self._set_reconnect_ivl()
-                                        self._setsockopts()
-                                        self.socket.connect(self.master_pub)
-                                        self.poller.register(self.socket, zmq.POLLIN)
-                                        self.poller.register(self.epull_sock, zmq.POLLIN)
-                                        self._fire_master_minion_start()
-                                        log.info('Minion is ready to receive requests!')
-
-                                        # update scheduled job to run with the new master addr
-                                        schedule = {
-                                           'function': 'status.master',
-                                           'seconds': self.opts['master_alive_interval'],
-                                           'jid_include': True,
-                                           'maxrunning': 2,
-                                           'kwargs': {'master_ip': self.opts['master'],
-                                                      'connected': True}
-                                        }
-                                        self.schedule.modify_job(name='__master_alive',
-                                                                 schedule=schedule)
-
-                        elif package.startswith('__master_connected'):
-                            # handle this event only once. otherwise it will pollute the log
-                            if not self.connected:
-                                log.info('Connection to master {0} re-established'.format(self.opts['master']))
-                                self.connected = True
-                                # modify the __master_alive job to only fire,
-                                # if the connection is lost again
-                                schedule = {
-                                   'function': 'status.master',
-                                   'seconds': self.opts['master_alive_interval'],
-                                   'jid_include': True,
-                                   'maxrunning': 2,
-                                   'kwargs': {'master_ip': self.opts['master'],
-                                              'connected': True}
-                                }
-
-                                self.schedule.modify_job(name='__master_alive',
-                                                         schedule=schedule)
->>>>>>> 2fec4d01
                         self.epub_sock.send(package)
                     except Exception:
                         log.debug('Exception while handling events', exc_info=True)
